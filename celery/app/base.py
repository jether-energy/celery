# -*- coding: utf-8 -*-
"""
    celery.app.base
    ~~~~~~~~~~~~~~~

    Actual App instance implementation.

"""
from __future__ import absolute_import

import os
import threading
import warnings

from collections import Callable, defaultdict, deque
from contextlib import contextmanager
from copy import deepcopy
from operator import attrgetter

from billiard.util import register_after_fork
from kombu.clocks import LamportClock
from kombu.common import oid_from
from kombu.utils import cached_property, uuid

from celery import platforms
from celery._state import (
    _task_stack, _tls, get_current_app, _register_app, get_current_worker_task,
)
from celery.exceptions import AlwaysEagerIgnored, ImproperlyConfigured
from celery.five import items, values
from celery.loaders import get_loader_cls
from celery.local import PromiseProxy, maybe_evaluate
from celery.utils.functional import first, maybe_list
from celery.utils.imports import instantiate, symbol_by_name
from celery.utils.log import ensure_process_aware_logger
from celery.utils.objects import mro_lookup

from .annotations import prepare as prepare_annotations
from .builtins import shared_task, load_shared_tasks
from .defaults import DEFAULTS, find_deprecated_settings
from .registry import TaskRegistry
from .utils import (
    AppPickler, Settings, bugreport, _unpickle_app, _unpickle_app_v2, appstr,
)

__all__ = ['Celery']

_EXECV = os.environ.get('FORKED_BY_MULTIPROCESSING')
BUILTIN_FIXUPS = frozenset([
    'celery.fixups.django:fixup',
])

ERR_ENVVAR_NOT_SET = """\
The environment variable {0!r} is not set,
and as such the configuration could not be loaded.
Please set this variable and make it point to
a configuration module."""


def app_has_custom(app, attr):
    return mro_lookup(app.__class__, attr, stop=(Celery, object),
                      monkey_patched=[__name__])


def _unpickle_appattr(reverse_name, args):
    """Given an attribute name and a list of args, gets
    the attribute from the current app and calls it."""
    return get_current_app()._rgetattr(reverse_name)(*args)


class Celery(object):
    #: This is deprecated, use :meth:`reduce_keys` instead
    Pickler = AppPickler

    SYSTEM = platforms.SYSTEM
    IS_OSX, IS_WINDOWS = platforms.IS_OSX, platforms.IS_WINDOWS

    amqp_cls = 'celery.app.amqp:AMQP'
    backend_cls = None
    events_cls = 'celery.events:Events'
    loader_cls = 'celery.loaders.app:AppLoader'
    log_cls = 'celery.app.log:Logging'
    control_cls = 'celery.app.control:Control'
    task_cls = 'celery.app.task:Task'
    registry_cls = TaskRegistry
    _pool = None

    def __init__(self, main=None, loader=None, backend=None,
                 amqp=None, events=None, log=None, control=None,
                 set_as_current=True, accept_magic_kwargs=False,
                 tasks=None, broker=None, include=None, changes=None,
                 config_source=None, fixups=None, task_cls=None, **kwargs):
        self.clock = LamportClock()
        self.main = main
        self.amqp_cls = amqp or self.amqp_cls
        self.backend_cls = backend or self.backend_cls
        self.events_cls = events or self.events_cls
        self.loader_cls = loader or self.loader_cls
        self.log_cls = log or self.log_cls
        self.control_cls = control or self.control_cls
        self.task_cls = task_cls or self.task_cls
        self.set_as_current = set_as_current
        self.registry_cls = symbol_by_name(self.registry_cls)
        self.accept_magic_kwargs = accept_magic_kwargs
        self.user_options = defaultdict(set)
        self._config_source = config_source
        self.steps = defaultdict(set)

        self.configured = False
        self._pending_defaults = deque()

        self.finalized = False
        self._finalize_mutex = threading.Lock()
        self._pending = deque()
        self._tasks = tasks
        if not isinstance(self._tasks, TaskRegistry):
            self._tasks = TaskRegistry(self._tasks or {})

        # If the class defins a custom __reduce_args__ we need to use
        # the old way of pickling apps, which is pickling a list of
        # args instead of the new way that pickles a dict of keywords.
        self._using_v1_reduce = app_has_custom(self, '__reduce_args__')

        # these options are moved to the config to
        # simplify pickling of the app object.
        self._preconf = changes or {}
        if broker:
            self._preconf['BROKER_URL'] = broker
        if include:
            self._preconf['CELERY_IMPORTS'] = include

        # Apply fixups.
        self.fixups = set(fixups or ())
        for fixup in self.fixups | BUILTIN_FIXUPS:
            symbol_by_name(fixup)(self)

        if self.set_as_current:
            self.set_current()

        # See Issue #1126
        # this is used when pickling the app object so that configuration
        # is reread without having to pickle the contents
        # (which is often unpickleable anyway)
        if self._config_source:
            self.config_from_object(self._config_source)

        self.on_init()
        _register_app(self)

    def set_current(self):
        _tls.current_app = self

    def __enter__(self):
        return self

    def __exit__(self, *exc_info):
        self.close()

    def close(self):
        self._maybe_close_pool()

    def on_init(self):
        """Optional callback called at init."""
        pass

    def start(self, argv=None):
        return instantiate(
            'celery.bin.celery:CeleryCommand',
            app=self).execute_from_commandline(argv)

    def worker_main(self, argv=None):
        return instantiate(
            'celery.bin.worker:worker',
            app=self).execute_from_commandline(argv)

    def task(self, *args, **opts):
        """Creates new task class from any callable."""
        if _EXECV and not opts.get('_force_evaluate'):
            # When using execv the task in the original module will point to a
            # different app, so doing things like 'add.request' will point to
            # a differnt task instance.  This makes sure it will always use
            # the task instance from the current app.
            # Really need a better solution for this :(
            from . import shared_task as proxies_to_curapp
            return proxies_to_curapp(*args, _force_evaluate=True, **opts)

        def inner_create_task_cls(shared=True, filter=None, **opts):
            _filt = filter  # stupid 2to3

            def _create_task_cls(fun):
                if shared:
                    cons = lambda app: app._task_from_fun(fun, **opts)
                    cons.__name__ = fun.__name__
                    shared_task(cons)
                if self.accept_magic_kwargs:  # compat mode
                    task = self._task_from_fun(fun, **opts)
                    if filter:
                        task = filter(task)
                    return task

                if opts.get('_force_evaluate'):
                    ret = self._task_from_fun(fun, **opts)
                else:
<<<<<<< HEAD
                    # return a proxy object that only evaluates on first use
=======
                    # return a proxy object that is only evaluated when first used
>>>>>>> b1d80b26
                    ret = PromiseProxy(self._task_from_fun, (fun, ), opts)
                    self._pending.append(ret)
                if _filt:
                    return _filt(ret)
                return ret

            return _create_task_cls

        if len(args) == 1 and isinstance(args[0], Callable):
            return inner_create_task_cls(**opts)(*args)
        if args:
            raise TypeError(
                'task() takes no arguments (%s given)' % (len(args, )))
        return inner_create_task_cls(**opts)

    def _task_from_fun(self, fun, **options):
        base = options.pop('base', None) or self.Task
        bind = options.pop('bind', False)

        T = type(fun.__name__, (base, ), dict({
            'app': self,
            'accept_magic_kwargs': False,
            'run': fun if bind else staticmethod(fun),
            '__doc__': fun.__doc__,
            '__module__': fun.__module__}, **options))()
        task = self._tasks[T.name]  # return global instance.
        return task

    def finalize(self):
        with self._finalize_mutex:
            if not self.finalized:
                self.finalized = True
                load_shared_tasks(self)

                pending = self._pending
                while pending:
                    maybe_evaluate(pending.popleft())

                for task in values(self._tasks):
                    task.bind(self)

    def add_defaults(self, fun):
        if not isinstance(fun, Callable):
            d, fun = fun, lambda: d
        if self.configured:
            return self.conf.add_defaults(fun())
        self._pending_defaults.append(fun)

    def config_from_object(self, obj, silent=False):
        del(self.conf)
        self._config_source = obj
        return self.loader.config_from_object(obj, silent=silent)

    def config_from_envvar(self, variable_name, silent=False):
        module_name = os.environ.get(variable_name)
        if not module_name:
            if silent:
                return False
            raise ImproperlyConfigured(ERR_ENVVAR_NOT_SET.format(module_name))
        return self.config_from_object(module_name, silent=silent)

    def config_from_cmdline(self, argv, namespace='celery'):
        self.conf.update(self.loader.cmdline_config_parser(argv, namespace))

    def setup_security(self, allowed_serializers=None, key=None, cert=None,
                       store=None, digest='sha1', serializer='json'):
        from celery.security import setup_security
        return setup_security(allowed_serializers, key, cert,
                              store, digest, serializer, app=self)

    def autodiscover_tasks(self, packages, related_name='tasks'):
        if self.conf.CELERY_FORCE_BILLIARD_LOGGING:
            # we'll use billiard's processName instead of
            # multiprocessing's one in all the loggers
            # created after this call
            ensure_process_aware_logger()

        self.loader.autodiscover_tasks(packages, related_name)

    def send_task(self, name, args=None, kwargs=None, countdown=None,
                  eta=None, task_id=None, producer=None, connection=None,
                  router=None, result_cls=None, expires=None,
                  publisher=None, link=None, link_error=None,
                  add_to_parent=True, reply_to=None, **options):
        task_id = task_id or uuid()
        producer = producer or publisher  # XXX compat
        router = router or self.amqp.router
        conf = self.conf
        if conf.CELERY_ALWAYS_EAGER:  # pragma: no cover
            warnings.warn(AlwaysEagerIgnored(
                'CELERY_ALWAYS_EAGER has no effect on send_task'))
        options = router.route(options, name, args, kwargs)
        if connection:
            producer = self.amqp.TaskProducer(connection)
        with self.producer_or_acquire(producer) as P:
            self.backend.on_task_call(P, task_id)
            task_id = P.publish_task(
                name, args, kwargs, countdown=countdown, eta=eta,
                task_id=task_id, expires=expires,
                callbacks=maybe_list(link), errbacks=maybe_list(link_error),
                reply_to=reply_to or self.oid, **options
            )
        result = (result_cls or self.AsyncResult)(task_id)
        if add_to_parent:
            parent = get_current_worker_task()
            if parent:
                parent.add_trail(result)
        return result

    def connection(self, hostname=None, userid=None, password=None,
                   virtual_host=None, port=None, ssl=None,
                   connect_timeout=None, transport=None,
                   transport_options=None, heartbeat=None, **kwargs):
        conf = self.conf
        return self.amqp.Connection(
            hostname or conf.BROKER_HOST,
            userid or conf.BROKER_USER,
            password or conf.BROKER_PASSWORD,
            virtual_host or conf.BROKER_VHOST,
            port or conf.BROKER_PORT,
            transport=transport or conf.BROKER_TRANSPORT,
            ssl=self.either('BROKER_USE_SSL', ssl),
            connect_timeout=self.either(
                'BROKER_CONNECTION_TIMEOUT', connect_timeout),
            heartbeat=heartbeat,
            login_method=self.either('BROKER_LOGIN_METHOD', None),
            transport_options=dict(conf.BROKER_TRANSPORT_OPTIONS,
                                   **transport_options or {}))
    broker_connection = connection

    @contextmanager
    def connection_or_acquire(self, connection=None, pool=True,
                              *args, **kwargs):
        if connection:
            yield connection
        else:
            if pool:
                with self.pool.acquire(block=True) as connection:
                    yield connection
            else:
                with self.connection() as connection:
                    yield connection
    default_connection = connection_or_acquire  # XXX compat

    @contextmanager
    def producer_or_acquire(self, producer=None):
        if producer:
            yield producer
        else:
            with self.amqp.producer_pool.acquire(block=True) as producer:
                yield producer
    default_producer = producer_or_acquire  # XXX compat

    def prepare_config(self, c):
        """Prepare configuration before it is merged with the defaults."""
        return find_deprecated_settings(c)

    def now(self):
        return self.loader.now(utc=self.conf.CELERY_ENABLE_UTC)

    def mail_admins(self, subject, body, fail_silently=False):
        if self.conf.ADMINS:
            to = [admin_email for _, admin_email in self.conf.ADMINS]
            return self.loader.mail_admins(
                subject, body, fail_silently, to=to,
                sender=self.conf.SERVER_EMAIL,
                host=self.conf.EMAIL_HOST,
                port=self.conf.EMAIL_PORT,
                user=self.conf.EMAIL_HOST_USER,
                password=self.conf.EMAIL_HOST_PASSWORD,
                timeout=self.conf.EMAIL_TIMEOUT,
                use_ssl=self.conf.EMAIL_USE_SSL,
                use_tls=self.conf.EMAIL_USE_TLS,
            )

    def select_queues(self, queues=None):
        return self.amqp.queues.select_subset(queues)

    def either(self, default_key, *values):
        """Fallback to the value of a configuration key if none of the
        `*values` are true."""
        return first(None, values) or self.conf.get(default_key)

    def bugreport(self):
        return bugreport(self)

    def _get_backend(self):
        from celery.backends import get_backend_by_url
        backend, url = get_backend_by_url(
            self.backend_cls or self.conf.CELERY_RESULT_BACKEND,
            self.loader)
        return backend(app=self, url=url)

    def _get_config(self):
        self.configured = True
        s = Settings({}, [self.prepare_config(self.loader.conf),
                          deepcopy(DEFAULTS)])

        # load lazy config dict initializers.
        pending = self._pending_defaults
        while pending:
            s.add_defaults(maybe_evaluate(pending.popleft()()))
        if self._preconf:
            for key, value in items(self._preconf):
                setattr(s, key, value)
        return s

    def _after_fork(self, obj_):
        self._maybe_close_pool()

    def _maybe_close_pool(self):
        if self._pool:
            self._pool.force_close_all()
            self._pool = None
            amqp = self.amqp
            if amqp._producer_pool:
                amqp._producer_pool.force_close_all()
                amqp._producer_pool = None

    def create_task_cls(self):
        """Creates a base task class using default configuration
        taken from this app."""
        return self.subclass_with_self(
<<<<<<< HEAD
            self.task_cls, name='Task', attribute='_app',
=======
            'celery.app.task:Task', name='Task', attribute='_app',
>>>>>>> b1d80b26
            keep_reduce=True, abstract=True,
        )

    def subclass_with_self(self, Class, name=None, attribute='app',
                           reverse=None, keep_reduce=False, **kw):
        """Subclass an app-compatible class by setting its app attribute
        to be this app instance.

        App-compatible means that the class has a class attribute that
        provides the default app it should use, e.g.
        ``class Foo: app = None``.

        :param Class: The app-compatible class to subclass.
        :keyword name: Custom name for the target class.
        :keyword attribute: Name of the attribute holding the app,
                            default is 'app'.

        """
        Class = symbol_by_name(Class)
        reverse = reverse if reverse else Class.__name__

        def __reduce__(self):
            return _unpickle_appattr, (reverse, self.__reduce_args__())

        attrs = dict({attribute: self}, __module__=Class.__module__,
                     __doc__=Class.__doc__, **kw)
        if not keep_reduce:
            attrs['__reduce__'] = __reduce__

        return type(name or Class.__name__, (Class, ), attrs)

    def _rgetattr(self, path):
        return attrgetter(path)(self)

    def __repr__(self):
        return '<{0} {1}>'.format(type(self).__name__, appstr(self))

    def __reduce__(self):
        if self._using_v1_reduce:
            return self.__reduce_v1__()
        return (_unpickle_app_v2, (self.__class__, self.__reduce_keys__()))

    def __reduce_v1__(self):
        # Reduce only pickles the configuration changes,
        # so the default configuration doesn't have to be passed
        # between processes.
        return (
            _unpickle_app,
            (self.__class__, self.Pickler) + self.__reduce_args__(),
        )

    def __reduce_keys__(self):
        """Returns keyword arguments used to reconstruct the object
        when unpickling."""
        return {
            'main': self.main,
            'changes': self.conf.changes,
            'loader': self.loader_cls,
            'backend': self.backend_cls,
            'amqp': self.amqp_cls,
            'events': self.events_cls,
            'log': self.log_cls,
            'control': self.control_cls,
            'accept_magic_kwargs': self.accept_magic_kwargs,
            'fixups': self.fixups,
            'config_source': self._config_source,
            'task_cls': self.task_cls,
        }

    def __reduce_args__(self):
        """Deprecated method, please use :meth:`__reduce_keys__` instead."""
        return (self.main, self.conf.changes,
                self.loader_cls, self.backend_cls, self.amqp_cls,
                self.events_cls, self.log_cls, self.control_cls,
                self.accept_magic_kwargs, self._config_source)

    @cached_property
    def Worker(self):
        return self.subclass_with_self('celery.apps.worker:Worker')

    @cached_property
    def WorkController(self, **kwargs):
        return self.subclass_with_self('celery.worker:WorkController')

    @cached_property
    def Beat(self, **kwargs):
        return self.subclass_with_self('celery.apps.beat:Beat')

    @cached_property
    def Task(self):
        return self.create_task_cls()

    @cached_property
    def annotations(self):
        return prepare_annotations(self.conf.CELERY_ANNOTATIONS)

    @cached_property
    def AsyncResult(self):
        return self.subclass_with_self('celery.result:AsyncResult')

    @cached_property
    def ResultSet(self):
        return self.subclass_with_self('celery.result:ResultSet')

    @cached_property
    def GroupResult(self):
        return self.subclass_with_self('celery.result:GroupResult')

    @cached_property
    def TaskSet(self):  # XXX compat
        """Deprecated! Please use :class:`celery.group` instead."""
        return self.subclass_with_self('celery.task.sets:TaskSet')

    @cached_property
    def TaskSetResult(self):  # XXX compat
        """Deprecated! Please use :attr:`GroupResult` instead."""
        return self.subclass_with_self('celery.result:TaskSetResult')

    @property
    def pool(self):
        if self._pool is None:
            register_after_fork(self, self._after_fork)
            limit = self.conf.BROKER_POOL_LIMIT
            self._pool = self.connection().Pool(limit=limit)
        return self._pool

    @property
    def current_task(self):
        return _task_stack.top

    @cached_property
    def oid(self):
        return oid_from(self)

    @cached_property
    def amqp(self):
        return instantiate(self.amqp_cls, app=self)

    @cached_property
    def backend(self):
        return self._get_backend()

    @cached_property
    def conf(self):
        return self._get_config()

    @cached_property
    def control(self):
        return instantiate(self.control_cls, app=self)

    @cached_property
    def events(self):
        return instantiate(self.events_cls, app=self)

    @cached_property
    def loader(self):
        return get_loader_cls(self.loader_cls)(app=self)

    @cached_property
    def log(self):
        return instantiate(self.log_cls, app=self)

    @cached_property
    def tasks(self):
        self.finalize()
        return self._tasks
App = Celery  # compat<|MERGE_RESOLUTION|>--- conflicted
+++ resolved
@@ -201,11 +201,7 @@
                 if opts.get('_force_evaluate'):
                     ret = self._task_from_fun(fun, **opts)
                 else:
-<<<<<<< HEAD
-                    # return a proxy object that only evaluates on first use
-=======
-                    # return a proxy object that is only evaluated when first used
->>>>>>> b1d80b26
+                    # return a proxy object that evaluates on first use
                     ret = PromiseProxy(self._task_from_fun, (fun, ), opts)
                     self._pending.append(ret)
                 if _filt:
@@ -429,11 +425,7 @@
         """Creates a base task class using default configuration
         taken from this app."""
         return self.subclass_with_self(
-<<<<<<< HEAD
             self.task_cls, name='Task', attribute='_app',
-=======
-            'celery.app.task:Task', name='Task', attribute='_app',
->>>>>>> b1d80b26
             keep_reduce=True, abstract=True,
         )
 

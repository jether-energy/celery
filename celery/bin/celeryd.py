# -*- coding: utf-8 -*-
"""

The :program:`celery worker` command (previously known as ``celeryd``)

.. program:: celery worker

.. seealso::

    See :ref:`preload-options`.

.. cmdoption:: -c, --concurrency

    Number of child processes processing the queue. The default
    is the number of CPUs available on your system.

.. cmdoption:: -P, --pool

    Pool implementation:

    processes (default), eventlet, gevent, solo or threads.

.. cmdoption:: -f, --logfile

    Path to log file. If no logfile is specified, `stderr` is used.

.. cmdoption:: -l, --loglevel

    Logging level, choose between `DEBUG`, `INFO`, `WARNING`,
    `ERROR`, `CRITICAL`, or `FATAL`.

.. cmdoption:: -n, --hostname

    Set custom hostname, e.g. 'w1.%h'. Expands: %h (hostname),
    %n (name) and %d, (domain).

.. cmdoption:: -B, --beat

    Also run the `celerybeat` periodic task scheduler. Please note that
    there must only be one instance of this service.

.. cmdoption:: -Q, --queues

    List of queues to enable for this worker, separated by comma.
    By default all configured queues are enabled.
    Example: `-Q video,image`

.. cmdoption:: -I, --include

    Comma separated list of additional modules to import.
    Example: -I foo.tasks,bar.tasks

.. cmdoption:: -s, --schedule

    Path to the schedule database if running with the `-B` option.
    Defaults to `celerybeat-schedule`. The extension ".db" may be
    appended to the filename.

.. cmdoption:: --scheduler

    Scheduler class to use. Default is celery.beat.PersistentScheduler

.. cmdoption:: -S, --statedb

    Path to the state database. The extension '.db' may
    be appended to the filename. Default: {default}

.. cmdoption:: -E, --events

    Send events that can be captured by monitors like :program:`celeryev`,
    `celerymon`, and others.

.. cmdoption:: --purge

    Purges all waiting tasks before the daemon is started.
    **WARNING**: This is unrecoverable, and the tasks will be
    deleted from the messaging server.

.. cmdoption:: --time-limit

    Enables a hard time limit (in seconds int/float) for tasks.

.. cmdoption:: --soft-time-limit

    Enables a soft time limit (in seconds int/float) for tasks.

.. cmdoption:: --maxtasksperchild

    Maximum number of tasks a pool worker can execute before it's
    terminated and replaced by a new worker.

.. cmdoption:: --pidfile

    Optional file used to store the workers pid.

    The worker will not start if this file already exists
    and the pid is still alive.

.. cmdoption:: --autoscale

    Enable autoscaling by providing
    max_concurrency, min_concurrency. Example::

        --autoscale=10,3

    (always keep 3 processes, but grow to 10 if necessary)

.. cmdoption:: --autoreload

    Enable autoreloading.

.. cmdoption:: --no-execv

    Don't do execv after multiprocessing child fork.

"""
from __future__ import absolute_import

import sys

from celery import concurrency
from celery.bin.base import Command, Option
from celery.utils.log import LOG_LEVELS, mlevel


class WorkerCommand(Command):
    doc = __doc__  # parse help from this.
    namespace = 'celeryd'
    enable_config_from_cmdline = True
    supports_args = False

    def execute_from_commandline(self, argv=None):
        if argv is None:
            argv = list(sys.argv)
        return super(WorkerCommand, self).execute_from_commandline(argv)

    def run(self, hostname=None, pool_cls=None, loglevel=None,
            app=None, **kwargs):
        # Pools like eventlet/gevent needs to patch libs as early
        # as possible.
        pool_cls = (concurrency.get_implementation(pool_cls) or
                    self.app.conf.CELERYD_POOL)
        if self.app.IS_WINDOWS and kwargs.get('beat'):
            self.die('-B option does not work on Windows.  '
                     'Please run celerybeat as a separate service.')
        hostname = self.simple_format(hostname)
        if loglevel:
            try:
                loglevel = mlevel(loglevel)
            except KeyError:  # pragma: no cover
<<<<<<< HEAD
                self.die('Unknown level {0!r}. Please use one of {1}.'.format(
                    loglevel, '|'.join(l for l in LOG_LEVELS.keys()
=======
                self.die('Unknown level %r. Please use one of %s.' % (
                    loglevel, '|'.join(l for l in LOG_LEVELS
>>>>>>> 603d0b74
                      if isinstance(l, basestring))))
        return self.app.Worker(
            hostname=hostname, pool_cls=pool_cls, loglevel=loglevel, **kwargs
        ).start()

    def with_pool_option(self, argv):
        # this command support custom pools
        # that may have to be loaded as early as possible.
        return (['-P'], ['--pool'])

    def get_options(self):
        conf = self.app.conf
        return (
            Option('-c', '--concurrency',
                default=conf.CELERYD_CONCURRENCY, type='int'),
            Option('-P', '--pool', default=conf.CELERYD_POOL, dest='pool_cls'),
            Option('--purge', '--discard', default=False, action='store_true'),
            Option('-f', '--logfile', default=conf.CELERYD_LOG_FILE),
            Option('-l', '--loglevel', default=conf.CELERYD_LOG_LEVEL),
            Option('-n', '--hostname'),
            Option('-B', '--beat', action='store_true'),
            Option('-s', '--schedule', dest='schedule_filename',
                default=conf.CELERYBEAT_SCHEDULE_FILENAME),
            Option('--scheduler', dest='scheduler_cls'),
            Option('-S', '--statedb',
                default=conf.CELERYD_STATE_DB, dest='state_db'),
            Option('-E', '--events', default=conf.CELERY_SEND_EVENTS,
                action='store_true', dest='send_events'),
            Option('--time-limit', type='float', dest='task_time_limit',
                default=conf.CELERYD_TASK_TIME_LIMIT),
            Option('--soft-time-limit', dest='task_soft_time_limit',
                default=conf.CELERYD_TASK_SOFT_TIME_LIMIT, type='float'),
            Option('--maxtasksperchild', dest='max_tasks_per_child',
                default=conf.CELERYD_MAX_TASKS_PER_CHILD, type='int'),
            Option('--queues', '-Q', default=[]),
            Option('--include', '-I', default=[]),
            Option('--pidfile'),
            Option('--autoscale'),
            Option('--autoreload', action='store_true'),
            Option('--no-execv', action='store_true', default=False),
        )


def main():
    # Fix for setuptools generated scripts, so that it will
    # work with multiprocessing fork emulation.
    # (see multiprocessing.forking.get_preparation_data())
    if __name__ != '__main__':  # pragma: no cover
        sys.modules['__main__'] = sys.modules[__name__]
    from billiard import freeze_support
    freeze_support()
    worker = WorkerCommand()
    worker.execute_from_commandline()


if __name__ == '__main__':          # pragma: no cover
    main()<|MERGE_RESOLUTION|>--- conflicted
+++ resolved
@@ -148,13 +148,8 @@
             try:
                 loglevel = mlevel(loglevel)
             except KeyError:  # pragma: no cover
-<<<<<<< HEAD
                 self.die('Unknown level {0!r}. Please use one of {1}.'.format(
-                    loglevel, '|'.join(l for l in LOG_LEVELS.keys()
-=======
-                self.die('Unknown level %r. Please use one of %s.' % (
                     loglevel, '|'.join(l for l in LOG_LEVELS
->>>>>>> 603d0b74
                       if isinstance(l, basestring))))
         return self.app.Worker(
             hostname=hostname, pool_cls=pool_cls, loglevel=loglevel, **kwargs

# -*- coding: utf-8 -*-
"""
    celery.schedules
    ~~~~~~~~~~~~~~~~

    Schedules define the intervals at which periodic tasks
    should run.

"""
from __future__ import absolute_import

import re

from datetime import datetime, timedelta

from kombu.utils import cached_property

from . import current_app
from .five import range, string_t
from .utils import is_iterable
from .utils.timeutils import (
    timedelta_seconds, weekday, maybe_timedelta, remaining,
    humanize_seconds, timezone, maybe_make_aware, ffwd
)
from .datastructures import AttributeDict

CRON_PATTERN_INVALID = """\
Invalid crontab pattern. Valid range is {min}-{max}. \
'{value}' was found.\
"""

CRON_INVALID_TYPE = """\
Argument cronspec needs to be of any of the following types: \
int, str, or an iterable type. {type!r} was given.\
"""

CRON_REPR = """\
<crontab: {0._orig_minute} {0._orig_hour} {0._orig_day_of_week} \
{0._orig_day_of_month} {0._orig_month_of_year} (m/h/d/dM/MY)>\
"""


def cronfield(s):
    return '*' if s is None else s


class ParseException(Exception):
    """Raised by crontab_parser when the input can't be parsed."""


class schedule(object):
    relative = False

    def __init__(self, run_every=None, relative=False, nowfun=None):
        self.run_every = maybe_timedelta(run_every)
        self.relative = relative
        self.nowfun = nowfun

    def now(self):
        return (self.nowfun or self.app.now)()

    def remaining_estimate(self, last_run_at):
        return remaining(last_run_at, self.run_every,
                         self.maybe_make_aware(self.now()), self.relative)

    def is_due(self, last_run_at):
        """Returns tuple of two items `(is_due, next_time_to_run)`,
        where next time to run is in seconds.

        e.g.

        * `(True, 20)`, means the task should be run now, and the next
            time to run is in 20 seconds.

        * `(False, 12)`, means the task should be run in 12 seconds.

        You can override this to decide the interval at runtime,
        but keep in mind the value of :setting:`CELERYBEAT_MAX_LOOP_INTERVAL`,
        which decides the maximum number of seconds the Beat scheduler can
        sleep between re-checking the periodic task intervals.  So if you
        dynamically change the next run at value, and the max interval is
        set to 5 minutes, it will take 5 minutes for the change to take
        effect, so you may consider lowering the value of
        :setting:`CELERYBEAT_MAX_LOOP_INTERVAL` if responsiveness is of
        importance to you.

        .. admonition:: Scheduler max interval variance

            The default max loop interval may vary for different schedulers.
            For the default scheduler the value is 5 minutes, but for e.g.
            the django-celery database scheduler the value is 5 seconds.

        """
        last_run_at = self.maybe_make_aware(last_run_at)
        rem_delta = self.remaining_estimate(last_run_at)
        rem = timedelta_seconds(rem_delta)
        if rem == 0:
            return True, self.seconds
        return False, rem

    def maybe_make_aware(self, dt):
        if self.utc_enabled:
            return maybe_make_aware(dt, self.tz)
        return dt

    def __repr__(self):
        return '<freq: {0.human_seconds}>'.format(self)

    def __eq__(self, other):
        if isinstance(other, schedule):
            return self.run_every == other.run_every
        return self.run_every == other

    def __ne__(self, other):
        return not self.__eq__(other)

    @property
    def seconds(self):
        return timedelta_seconds(self.run_every)

    @property
    def human_seconds(self):
        return humanize_seconds(self.seconds)

    @cached_property
    def app(self):
        return current_app._get_current_object()

    @cached_property
    def tz(self):
        return timezone.get_timezone(self.app.conf.CELERY_TIMEZONE)

    @cached_property
    def utc_enabled(self):
        return self.app.conf.CELERY_ENABLE_UTC

    def to_local(self, dt):
        if not self.utc_enabled:
            return timezone.to_local_fallback(dt, self.tz)
        return dt


class crontab_parser(object):
    """Parser for crontab expressions. Any expression of the form 'groups'
    (see BNF grammar below) is accepted and expanded to a set of numbers.
    These numbers represent the units of time that the crontab needs to
    run on::

        digit   :: '0'..'9'
        dow     :: 'a'..'z'
        number  :: digit+ | dow+
        steps   :: number
        range   :: number ( '-' number ) ?
        numspec :: '*' | range
        expr    :: numspec ( '/' steps ) ?
        groups  :: expr ( ',' expr ) *

    The parser is a general purpose one, useful for parsing hours, minutes and
    day_of_week expressions.  Example usage::

        >>> minutes = crontab_parser(60).parse('*/15')
        [0, 15, 30, 45]
        >>> hours = crontab_parser(24).parse('*/4')
        [0, 4, 8, 12, 16, 20]
        >>> day_of_week = crontab_parser(7).parse('*')
        [0, 1, 2, 3, 4, 5, 6]

    It can also parse day_of_month and month_of_year expressions if initialized
    with an minimum of 1.  Example usage::

        >>> days_of_month = crontab_parser(31, 1).parse('*/3')
        [1, 4, 7, 10, 13, 16, 19, 22, 25, 28, 31]
        >>> months_of_year = crontab_parser(12, 1).parse('*/2')
        [1, 3, 5, 7, 9, 11]
        >>> months_of_year = crontab_parser(12, 1).parse('2-12/2')
        [2, 4, 6, 8, 10, 12]

    The maximum possible expanded value returned is found by the formula::

        max_ + min_ - 1

    """
    ParseException = ParseException

    _range = r'(\w+?)-(\w+)'
    _steps = r'/(\w+)?'
    _star = r'\*'

    def __init__(self, max_=60, min_=0):
        self.max_ = max_
        self.min_ = min_
        self.pats = (
            (re.compile(self._range + self._steps), self._range_steps),
            (re.compile(self._range), self._expand_range),
            (re.compile(self._star + self._steps), self._star_steps),
            (re.compile('^' + self._star + '$'), self._expand_star),
        )

    def parse(self, spec):
        acc = set()
        for part in spec.split(','):
            if not part:
                raise self.ParseException('empty part')
            acc |= set(self._parse_part(part))
        return acc

    def _parse_part(self, part):
        for regex, handler in self.pats:
            m = regex.match(part)
            if m:
                return handler(m.groups())
        return self._expand_range((part, ))

    def _expand_range(self, toks):
        fr = self._expand_number(toks[0])
        if len(toks) > 1:
            to = self._expand_number(toks[1])
            if to < fr:  # Wrap around max_ if necessary
                return (list(range(fr, self.min_ + self.max_)) +
                        list(range(self.min_, to + 1)))
            return list(range(fr, to + 1))
        return [fr]

    def _range_steps(self, toks):
        if len(toks) != 3 or not toks[2]:
            raise self.ParseException('empty filter')
        return self._expand_range(toks[:2])[::int(toks[2])]

    def _star_steps(self, toks):
        if not toks or not toks[0]:
            raise self.ParseException('empty filter')
        return self._expand_star()[::int(toks[0])]

    def _expand_star(self, *args):
        return list(range(self.min_, self.max_ + self.min_))

    def _expand_number(self, s):
        if isinstance(s, string_t) and s[0] == '-':
            raise self.ParseException('negative numbers not supported')
        try:
            i = int(s)
        except ValueError:
            try:
                i = weekday(s)
            except KeyError:
                raise ValueError('Invalid weekday literal {0!r}.'.format(s))

        max_val = self.min_ + self.max_ - 1
        if i > max_val:
            raise ValueError(
                'Invalid end range: {0} > {1}.'.format(i, max_val))
        if i < self.min_:
            raise ValueError(
                'Invalid beginning range: {0} < {1}.'.format(i, self.min_))

        return i


class crontab(schedule):
    """A crontab can be used as the `run_every` value of a
    :class:`PeriodicTask` to add cron-like scheduling.

    Like a :manpage:`cron` job, you can specify units of time of when
    you would like the task to execute. It is a reasonably complete
    implementation of cron's features, so it should provide a fair
    degree of scheduling needs.

    You can specify a minute, an hour, a day of the week, a day of the
    month, and/or a month in the year in any of the following formats:

    .. attribute:: minute

        - A (list of) integers from 0-59 that represent the minutes of
          an hour of when execution should occur; or
        - A string representing a crontab pattern.  This may get pretty
          advanced, like `minute='*/15'` (for every quarter) or
          `minute='1,13,30-45,50-59/2'`.

    .. attribute:: hour

        - A (list of) integers from 0-23 that represent the hours of
          a day of when execution should occur; or
        - A string representing a crontab pattern.  This may get pretty
          advanced, like `hour='*/3'` (for every three hours) or
          `hour='0,8-17/2'` (at midnight, and every two hours during
          office hours).

    .. attribute:: day_of_week

        - A (list of) integers from 0-6, where Sunday = 0 and Saturday =
          6, that represent the days of a week that execution should
          occur.
        - A string representing a crontab pattern.  This may get pretty
          advanced, like `day_of_week='mon-fri'` (for weekdays only).
          (Beware that `day_of_week='*/2'` does not literally mean
          'every two days', but 'every day that is divisible by two'!)

    .. attribute:: day_of_month

        - A (list of) integers from 1-31 that represents the days of the
          month that execution should occur.
        - A string representing a crontab pattern.  This may get pretty
          advanced, such as `day_of_month='2-30/3'` (for every even
          numbered day) or `day_of_month='1-7,15-21'` (for the first and
          third weeks of the month).

    .. attribute:: month_of_year

        - A (list of) integers from 1-12 that represents the months of
          the year during which execution can occur.
        - A string representing a crontab pattern.  This may get pretty
          advanced, such as `month_of_year='*/3'` (for the first month
          of every quarter) or `month_of_year='2-12/2'` (for every even
          numbered month).

    It is important to realize that any day on which execution should
    occur must be represented by entries in all three of the day and
    month attributes.  For example, if `day_of_week` is 0 and `day_of_month`
    is every seventh day, only months that begin on Sunday and are also
    in the `month_of_year` attribute will have execution events.  Or,
    `day_of_week` is 1 and `day_of_month` is '1-7,15-21' means every
    first and third monday of every month present in `month_of_year`.

    """

    @staticmethod
    def _expand_cronspec(cronspec, max_, min_=0):
        """Takes the given cronspec argument in one of the forms::

            int         (like 7)
            str         (like '3-5,*/15', '*', or 'monday')
            set         (like set([0,15,30,45]))
            list        (like [8-17])

        And convert it to an (expanded) set representing all time unit
        values on which the crontab triggers.  Only in case of the base
        type being 'str', parsing occurs.  (It is fast and
        happens only once for each crontab instance, so there is no
        significant performance overhead involved.)

        For the other base types, merely Python type conversions happen.

        The argument `max_` is needed to determine the expansion of '*'
        and ranges.
        The argument `min_` is needed to determine the expansion of '*'
        and ranges for 1-based cronspecs, such as day of month or month
        of year. The default is sufficient for minute, hour, and day of
        week.

        """
        if isinstance(cronspec, int):
            result = set([cronspec])
        elif isinstance(cronspec, string_t):
            result = crontab_parser(max_, min_).parse(cronspec)
        elif isinstance(cronspec, set):
            result = cronspec
        elif is_iterable(cronspec):
            result = set(cronspec)
        else:
            raise TypeError(CRON_INVALID_TYPE.format(type=type(cronspec)))

        # assure the result does not preceed the min or exceed the max
        for number in result:
            if number >= max_ + min_ or number < min_:
                raise ValueError(CRON_PATTERN_INVALID.format(
                    min=min_, max=max_ - 1 + min_, value=number))
        return result

    def _delta_to_next(self, last_run_at, next_hour, next_minute):
        """
        Takes a datetime of last run, next minute and hour, and
        returns a relativedelta for the next scheduled day and time.
        Only called when day_of_month and/or month_of_year cronspec
        is specified to further limit scheduled task execution.
        """
        from bisect import bisect, bisect_left

        datedata = AttributeDict(year=last_run_at.year)
        days_of_month = sorted(self.day_of_month)
        months_of_year = sorted(self.month_of_year)

        def day_out_of_range(year, month, day):
            try:
                datetime(year=year, month=month, day=day)
            except ValueError:
                return True
            return False

        def roll_over():
            while 1:
                flag = (datedata.dom == len(days_of_month) or
                        day_out_of_range(datedata.year,
                                         months_of_year[datedata.moy],
                                         days_of_month[datedata.dom]) or
                        (self.maybe_make_aware(datetime(datedata.year,
                         months_of_year[datedata.moy],
                         days_of_month[datedata.dom])) < last_run_at))

                if flag:
                    datedata.dom = 0
                    datedata.moy += 1
                    if datedata.moy == len(months_of_year):
                        datedata.moy = 0
                        datedata.year += 1
                else:
                    break

        if last_run_at.month in self.month_of_year:
            datedata.dom = bisect(days_of_month, last_run_at.day)
            datedata.moy = bisect_left(months_of_year, last_run_at.month)
        else:
            datedata.dom = 0
            datedata.moy = bisect(months_of_year, last_run_at.month)
            if datedata.moy == len(months_of_year):
                datedata.moy = 0
        roll_over()

        while 1:
            th = datetime(year=datedata.year,
                          month=months_of_year[datedata.moy],
                          day=days_of_month[datedata.dom])
            if th.isoweekday() % 7 in self.day_of_week:
                break
            datedata.dom += 1
            roll_over()

        return ffwd(year=datedata.year,
                    month=months_of_year[datedata.moy],
                    day=days_of_month[datedata.dom],
                    hour=next_hour,
                    minute=next_minute,
                    second=0,
                    microsecond=0)

    def __init__(self, minute='*', hour='*', day_of_week='*',
                 day_of_month='*', month_of_year='*', nowfun=None):
        self._orig_minute = cronfield(minute)
        self._orig_hour = cronfield(hour)
        self._orig_day_of_week = cronfield(day_of_week)
        self._orig_day_of_month = cronfield(day_of_month)
        self._orig_month_of_year = cronfield(month_of_year)
        self.hour = self._expand_cronspec(hour, 24)
        self.minute = self._expand_cronspec(minute, 60)
        self.day_of_week = self._expand_cronspec(day_of_week, 7)
        self.day_of_month = self._expand_cronspec(day_of_month, 31, 1)
        self.month_of_year = self._expand_cronspec(month_of_year, 12, 1)
        self.nowfun = nowfun

    def now(self):
        return (self.nowfun or self.app.now)()

    def __repr__(self):
        return CRON_REPR.format(self)

    def __reduce__(self):
        return (self.__class__, (self._orig_minute,
                                 self._orig_hour,
                                 self._orig_day_of_week,
                                 self._orig_day_of_month,
                                 self._orig_month_of_year), None)

<<<<<<< HEAD
    def remaining_delta(self, last_run_at, ffwd=ffwd):
=======
    def remaining_delta(self, last_run_at, tz=None):
        """Returns when the periodic task should run next as a timedelta."""
        tz = tz or self.tz
>>>>>>> fc93c249
        last_run_at = self.maybe_make_aware(last_run_at)
        now = self.maybe_make_aware(self.now())
        dow_num = last_run_at.isoweekday() % 7  # Sunday is day 0, not day 7

        execute_this_date = (last_run_at.month in self.month_of_year and
                             last_run_at.day in self.day_of_month and
                             dow_num in self.day_of_week)

        execute_this_hour = (execute_this_date and
                             last_run_at.day == now.day and
                             last_run_at.month == now.month and
                             last_run_at.year == now.year and
                             last_run_at.hour in self.hour and
                             last_run_at.minute < max(self.minute))

        if execute_this_hour:
            next_minute = min(minute for minute in self.minute
                              if minute > last_run_at.minute)
            delta = ffwd(minute=next_minute, second=0, microsecond=0)
        else:
            next_minute = min(self.minute)
            execute_today = (execute_this_date and
                             last_run_at.hour < max(self.hour))

            if execute_today:
                next_hour = min(hour for hour in self.hour
                                if hour > last_run_at.hour)
                delta = ffwd(hour=next_hour, minute=next_minute,
                             second=0, microsecond=0)
            else:
                next_hour = min(self.hour)
                all_dom_moy = (self._orig_day_of_month == '*' and
                               self._orig_month_of_year == '*')
                if all_dom_moy:
                    next_day = min([day for day in self.day_of_week
                                    if day > dow_num] or self.day_of_week)
                    add_week = next_day == dow_num

                    delta = ffwd(weeks=add_week and 1 or 0,
                                 weekday=(next_day - 1) % 7,
                                 hour=next_hour,
                                 minute=next_minute,
                                 second=0,
                                 microsecond=0)
                else:
                    delta = self._delta_to_next(last_run_at,
                                                next_hour, next_minute)
        return self.to_local(last_run_at), delta, self.to_local(now)

<<<<<<< HEAD
        return self.to_local(last_run_at), delta, self.to_local(now)

    def remaining_estimate(self, last_run_at, ffwd=ffwd):
        """Returns when the periodic task should run next as a timedelta."""
        return remaining(*self.remaining_delta(last_run_at, ffwd=ffwd))
=======
    def remaining_estimate(self, last_run_at):
        """Returns when the periodic task should run next as a timedelta."""
        return remaining(*self.remaining_delta(last_run_at))
>>>>>>> fc93c249

    def is_due(self, last_run_at):
        """Returns tuple of two items `(is_due, next_time_to_run)`,
        where next time to run is in seconds.

        See :meth:`celery.schedules.schedule.is_due` for more information.

        """
        rem_delta = self.remaining_estimate(last_run_at)
        rem = timedelta_seconds(rem_delta)
        due = rem == 0
        if due:
            rem_delta = self.remaining_estimate(self.now())
            rem = timedelta_seconds(rem_delta)
        return due, rem

    def __eq__(self, other):
        if isinstance(other, crontab):
            return (other.month_of_year == self.month_of_year and
                    other.day_of_month == self.day_of_month and
                    other.day_of_week == self.day_of_week and
                    other.hour == self.hour and
                    other.minute == self.minute)
        return NotImplemented

    def __ne__(self, other):
        return not self.__eq__(other)


def maybe_schedule(s, relative=False):
    if isinstance(s, int):
        s = timedelta(seconds=s)
    if isinstance(s, timedelta):
        return schedule(s, relative)
    return s<|MERGE_RESOLUTION|>--- conflicted
+++ resolved
@@ -459,13 +459,8 @@
                                  self._orig_day_of_month,
                                  self._orig_month_of_year), None)
 
-<<<<<<< HEAD
-    def remaining_delta(self, last_run_at, ffwd=ffwd):
-=======
-    def remaining_delta(self, last_run_at, tz=None):
-        """Returns when the periodic task should run next as a timedelta."""
+    def remaining_delta(self, last_run_at, tz=None, ffwd=ffwd):
         tz = tz or self.tz
->>>>>>> fc93c249
         last_run_at = self.maybe_make_aware(last_run_at)
         now = self.maybe_make_aware(self.now())
         dow_num = last_run_at.isoweekday() % 7  # Sunday is day 0, not day 7
@@ -515,17 +510,9 @@
                                                 next_hour, next_minute)
         return self.to_local(last_run_at), delta, self.to_local(now)
 
-<<<<<<< HEAD
-        return self.to_local(last_run_at), delta, self.to_local(now)
-
     def remaining_estimate(self, last_run_at, ffwd=ffwd):
         """Returns when the periodic task should run next as a timedelta."""
         return remaining(*self.remaining_delta(last_run_at, ffwd=ffwd))
-=======
-    def remaining_estimate(self, last_run_at):
-        """Returns when the periodic task should run next as a timedelta."""
-        return remaining(*self.remaining_delta(last_run_at))
->>>>>>> fc93c249
 
     def is_due(self, last_run_at):
         """Returns tuple of two items `(is_due, next_time_to_run)`,

# -*- coding: utf-8 -*-
"""
    celery.task.base
    ~~~~~~~~~~~~~~~~

    The task implementation has been moved to :mod:`celery.app.task`.

    This contains the backward compatible Task class used in the old API,
    and shouldn't be used in new applications.

"""
from __future__ import absolute_import

from kombu import Exchange

from celery import current_app
from celery.app.task import Context, TaskType, Task as BaseTask  # noqa
from celery.five import class_property, reclassmethod
from celery.schedules import maybe_schedule
from celery.utils.log import get_task_logger

#: list of methods that must be classmethods in the old API.
_COMPAT_CLASSMETHODS = (
    'delay', 'apply_async', 'retry', 'apply', 'subtask_from_request',
    'AsyncResult', 'subtask', '_get_request',
)


class Task(BaseTask):
    """Deprecated Task base class.

    Modern applications should use :class:`celery.Task` instead.

    """
    abstract = True
    __bound__ = False
    __v2_compat__ = True

    #- Deprecated compat. attributes -:

    queue = None
    routing_key = None
    exchange = None
    exchange_type = None
    delivery_mode = None
    mandatory = False  # XXX deprecated
    immediate = False  # XXX deprecated
    priority = None
    type = 'regular'
    disable_error_emails = False
    accept_magic_kwargs = False

    from_config = BaseTask.from_config + (
        ('exchange_type', 'CELERY_DEFAULT_EXCHANGE_TYPE'),
        ('delivery_mode', 'CELERY_DEFAULT_DELIVERY_MODE'),
    )

    # In old Celery the @task decorator didn't exist, so one would create
    # classes instead and use them directly (e.g. MyTask.apply_async()).
    # the use of classmethods was a hack so that it was not necessary
    # to instantiate the class before using it, but it has only
    # given us pain (like all magic).
    for name in _COMPAT_CLASSMETHODS:
        locals()[name] = reclassmethod(getattr(BaseTask, name))

    @class_property
    @classmethod
    def request(cls):
        return cls._get_request()

    @classmethod
    def get_logger(self, **kwargs):
        return get_task_logger(self.name)

    @classmethod
    def establish_connection(self):
        """Deprecated method used to get a broker connection.

        Should be replaced with :meth:`@Celery.connection`
        instead, or by acquiring connections from the connection pool:

        .. code-block:: python

            # using the connection pool
            with celery.pool.acquire(block=True) as conn:
                ...

            # establish fresh connection
            with celery.connection() as conn:
                ...
        """
<<<<<<< HEAD
        return self._get_app().connection()

    def get_publisher(self, connection=None, exchange=None,
            exchange_type=None, **options):
=======
        return self._get_app().connection(
            connect_timeout=connect_timeout)

    def get_publisher(self, connection=None, exchange=None,
                      connect_timeout=None, exchange_type=None, **options):
>>>>>>> 24696876
        """Deprecated method to get the task publisher (now called producer).

        Should be replaced with :class:`@amqp.TaskProducer`:

        .. code-block:: python

            with celery.connection() as conn:
                with celery.amqp.TaskProducer(conn) as prod:
                    my_task.apply_async(producer=prod)

        """
        exchange = self.exchange if exchange is None else exchange
        if exchange_type is None:
            exchange_type = self.exchange_type
<<<<<<< HEAD
        connection = connection or self.establish_connection()
        return self._get_app().amqp.TaskProducer(connection,
                exchange=exchange and Exchange(exchange, exchange_type),
                routing_key=self.routing_key, **options)
=======
        connection = connection or self.establish_connection(connect_timeout)
        return self._get_app().amqp.TaskProducer(
            connection,
            exchange=exchange and Exchange(exchange, exchange_type),
            routing_key=self.routing_key, **options
        )
>>>>>>> 24696876

    @classmethod
    def get_consumer(self, connection=None, queues=None, **kwargs):
        """Deprecated method used to get consumer for the queue
        this task is sent to.

        Should be replaced with :class:`@amqp.TaskConsumer` instead:

        """
        Q = self._get_app().amqp
        connection = connection or self.establish_connection()
        if queues is None:
            queues = Q.queues[self.queue] if self.queue else Q.default_queue
        return Q.TaskConsumer(connection, queues, **kwargs)


class PeriodicTask(Task):
    """A periodic task is a task that adds itself to the
    :setting:`CELERYBEAT_SCHEDULE` setting."""
    abstract = True
    ignore_result = True
    relative = False
    options = None
    compat = True

    def __init__(self):
        if not hasattr(self, 'run_every'):
            raise NotImplementedError(
                'Periodic tasks must have a run_every attribute')
        self.run_every = maybe_schedule(self.run_every, self.relative)
        super(PeriodicTask, self).__init__()

    @classmethod
    def on_bound(cls, app):
        app.conf.CELERYBEAT_SCHEDULE[cls.name] = {
            'task': cls.name,
            'schedule': cls.run_every,
            'args': (),
            'kwargs': {},
            'options': cls.options or {},
            'relative': cls.relative,
        }


def task(*args, **kwargs):
    """Decorator to create a task class out of any callable.

    **Examples**

    .. code-block:: python

        @task()
        def refresh_feed(url):
            return Feed.objects.get(url=url).refresh()

    With setting extra options and using retry.

    .. code-block:: python

        @task(max_retries=10)
        def refresh_feed(url):
            try:
                return Feed.objects.get(url=url).refresh()
            except socket.error as exc:
                refresh_feed.retry(exc=exc)

    Calling the resulting task:

            >>> refresh_feed('http://example.com/rss') # Regular
            <Feed: http://example.com/rss>
            >>> refresh_feed.delay('http://example.com/rss') # Async
            <AsyncResult: 8998d0f4-da0b-4669-ba03-d5ab5ac6ad5d>
    """
    return current_app.task(*args, **dict({'accept_magic_kwargs': False,
                                           'base': Task}, **kwargs))


def periodic_task(*args, **options):
    """Decorator to create a task class out of any callable.

        .. admonition:: Examples

            .. code-block:: python

                @task()
                def refresh_feed(url):
                    return Feed.objects.get(url=url).refresh()

            With setting extra options and using retry.

            .. code-block:: python

                from celery.task import current

                @task(exchange='feeds')
                def refresh_feed(url):
                    try:
                        return Feed.objects.get(url=url).refresh()
                    except socket.error as exc:
                        current.retry(exc=exc)

            Calling the resulting task:

                >>> refresh_feed('http://example.com/rss') # Regular
                <Feed: http://example.com/rss>
                >>> refresh_feed.delay('http://example.com/rss') # Async
                <AsyncResult: 8998d0f4-da0b-4669-ba03-d5ab5ac6ad5d>

    """
    return task(**dict({'base': PeriodicTask}, **options))<|MERGE_RESOLUTION|>--- conflicted
+++ resolved
@@ -89,18 +89,10 @@
             with celery.connection() as conn:
                 ...
         """
-<<<<<<< HEAD
         return self._get_app().connection()
 
     def get_publisher(self, connection=None, exchange=None,
-            exchange_type=None, **options):
-=======
-        return self._get_app().connection(
-            connect_timeout=connect_timeout)
-
-    def get_publisher(self, connection=None, exchange=None,
-                      connect_timeout=None, exchange_type=None, **options):
->>>>>>> 24696876
+                      exchange_type=None, **options):
         """Deprecated method to get the task publisher (now called producer).
 
         Should be replaced with :class:`@amqp.TaskProducer`:
@@ -115,19 +107,12 @@
         exchange = self.exchange if exchange is None else exchange
         if exchange_type is None:
             exchange_type = self.exchange_type
-<<<<<<< HEAD
         connection = connection or self.establish_connection()
-        return self._get_app().amqp.TaskProducer(connection,
-                exchange=exchange and Exchange(exchange, exchange_type),
-                routing_key=self.routing_key, **options)
-=======
-        connection = connection or self.establish_connection(connect_timeout)
         return self._get_app().amqp.TaskProducer(
             connection,
             exchange=exchange and Exchange(exchange, exchange_type),
             routing_key=self.routing_key, **options
         )
->>>>>>> 24696876
 
     @classmethod
     def get_consumer(self, connection=None, queues=None, **kwargs):

--- conflicted
+++ resolved
@@ -25,11 +25,7 @@
 
 from celery import current_app
 from celery import states, signals
-<<<<<<< HEAD
-from celery._state import _task_stack, default_app
-=======
 from celery._state import _task_stack
->>>>>>> 3977cac9
 from celery.app import set_default_app
 from celery.app.task import Task as BaseTask, Context
 from celery.datastructures import ExceptionInfo
@@ -54,75 +50,6 @@
 #: set by :func:`setup_worker_optimizations`
 _tasks = None
 _patched = {}
-<<<<<<< HEAD
-
-
-def setup_worker_optimizations(app):
-    global _tasks
-    global trace_task_ret
-
-    # make sure custom Task.__call__ methods that calls super
-    # will not mess up the request/task stack.
-    _install_stack_protection()
-
-    # all new threads start without a current app, so if an app is not
-    # passed on to the thread it will fall back to the "default app",
-    # which then could be the wrong app.  So for the worker
-    # we set this to always return our app.  This is a hack,
-    # and means that only a single app can be used for workers
-    # running in the same process.
-    set_default_app(app)
-
-    # evaluate all task classes by finalizing the app.
-    app.finalize()
-
-    # set fast shortcut to task registry
-    _tasks = app._tasks
-
-    trace_task_ret = _fast_trace_task
-
-
-def reset_worker_optimizations():
-    global trace_task_ret
-    trace_task_ret = trace_task
-    try:
-        delattr(BaseTask, '_stackprotected')
-    except AttributeError:
-        pass
-    try:
-        BaseTask.__call__ = _patched.pop('BaseTask.__call__')
-    except KeyError:
-        pass
-
-
-def _install_stack_protection():
-    # Patches BaseTask.__call__ in the worker to handle the edge case
-    # where people override it and also call super.
-    #
-    # - The worker optimizes away BaseTask.__call__ and instead
-    #   calls task.run directly.
-    # - so with the addition of current_task and the request stack
-    #   BaseTask.__call__ now pushes to those stacks so that
-    #   they work when tasks are called directly.
-    #
-    # The worker only optimizes away __call__ in the case
-    # where it has not been overridden, so the request/task stack
-    # will blow if a custom task class defines __call__ and also
-    # calls super().
-    if not getattr(BaseTask, '_stackprotected', False):
-        _patched['BaseTask.__call__'] = orig = BaseTask.__call__
-
-        def __protected_call__(self, *args, **kwargs):
-            req, stack = self.request, self.request_stack
-            if not req._protected and len(stack) == 2 and \
-                    not req.called_directly:
-                req._protected = 1
-                return self.run(*args, **kwargs)
-            return orig(self, *args, **kwargs)
-        BaseTask.__call__ = __protected_call__
-        BaseTask._stackprotected = True
-=======
->>>>>>> 3977cac9
 
 
 def mro_lookup(cls, attr, stop=(), monkey_patched=[]):

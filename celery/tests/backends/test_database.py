--- conflicted
+++ resolved
@@ -62,20 +62,12 @@
 
     def test_missing_task_meta_is_dict_with_pending(self):
         tb = DatabaseBackend()
-<<<<<<< HEAD
-        self.assertDictContainsSubset(
-            {'status': states.PENDING,
-             'task_id': 'xxx-does-not-exist-at-all',
-             'result': None,
-             'traceback': None}, tb.get_task_meta('xxx-does-not-exist-at-all'))
-=======
         self.assertDictContainsSubset({
             'status': states.PENDING,
             'task_id': 'xxx-does-not-exist-at-all',
             'result': None,
-            'traceback': None,
+            'traceback': None
         }, tb.get_task_meta('xxx-does-not-exist-at-all'))
->>>>>>> 24696876
 
     def test_mark_as_done(self):
         tb = DatabaseBackend()

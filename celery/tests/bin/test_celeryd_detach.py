--- conflicted
+++ resolved
@@ -85,14 +85,8 @@
         x.execute_from_commandline(self.argv)
         self.assertTrue(exit.called)
         detach.assert_called_with(path=x.execv_path, uid=None, gid=None,
-<<<<<<< HEAD
-            umask=0, fake=False,
-            logfile='/var/log', pidfile='celeryd.pid',
+            umask=0, fake=False, logfile='/var/log', pidfile='celeryd.pid',
             argv=['-m', 'celery', 'worker', '-c', '1', '-lDEBUG',
-=======
-            umask=0, fake=False, logfile='/var/log', pidfile='celeryd.pid',
-            argv=['-m', 'celery.bin.celeryd', '-c', '1', '-lDEBUG',
->>>>>>> 5338f863
                   '--logfile=/var/log', '--pidfile=celeryd.pid',
                   '--', '.disable_rate_limits=1'],
         )

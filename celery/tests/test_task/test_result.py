from celery import states
from celery.app import app_or_default
from celery.utils import uuid
from celery.utils.serialization import pickle
from celery.result import AsyncResult, EagerResult, TaskSetResult, ResultSet
from celery.exceptions import TimeoutError
from celery.task.base import Task

from celery.tests.utils import AppCase
from celery.tests.utils import skip_if_quick


def mock_task(name, status, result):
    return dict(id=uuid(), name=name, status=status, result=result)


def save_result(task):
    app = app_or_default()
    traceback = "Some traceback"
    if task["status"] == states.SUCCESS:
        app.backend.mark_as_done(task["id"], task["result"])
    elif task["status"] == states.RETRY:
        app.backend.mark_as_retry(task["id"], task["result"],
                traceback=traceback)
    else:
        app.backend.mark_as_failure(task["id"], task["result"],
                traceback=traceback)


def make_mock_taskset(size=10):
    tasks = [mock_task("ts%d" % i, states.SUCCESS, i) for i in xrange(size)]
    [save_result(task) for task in tasks]
    return [AsyncResult(task["id"]) for task in tasks]


class TestAsyncResult(AppCase):

    def setup(self):
        self.task1 = mock_task("task1", states.SUCCESS, "the")
        self.task2 = mock_task("task2", states.SUCCESS, "quick")
        self.task3 = mock_task("task3", states.FAILURE, KeyError("brown"))
        self.task4 = mock_task("task3", states.RETRY, KeyError("red"))

        for task in (self.task1, self.task2, self.task3, self.task4):
            save_result(task)

    def test_reduce(self):
        a1 = AsyncResult("uuid", task_name="celery.ping")
        restored = pickle.loads(pickle.dumps(a1))
        self.assertEqual(restored.task_id, "uuid")
        self.assertEqual(restored.task_name, "celery.ping")

        a2 = AsyncResult("uuid")
        self.assertEqual(pickle.loads(pickle.dumps(a2)).task_id, "uuid")

    def test_successful(self):
        ok_res = AsyncResult(self.task1["id"])
        nok_res = AsyncResult(self.task3["id"])
        nok_res2 = AsyncResult(self.task4["id"])

        self.assertTrue(ok_res.successful())
        self.assertFalse(nok_res.successful())
        self.assertFalse(nok_res2.successful())

        pending_res = AsyncResult(uuid())
        self.assertFalse(pending_res.successful())

    def test_str(self):
        ok_res = AsyncResult(self.task1["id"])
        ok2_res = AsyncResult(self.task2["id"])
        nok_res = AsyncResult(self.task3["id"])
        self.assertEqual(str(ok_res), self.task1["id"])
        self.assertEqual(str(ok2_res), self.task2["id"])
        self.assertEqual(str(nok_res), self.task3["id"])

        pending_id = uuid()
        pending_res = AsyncResult(pending_id)
        self.assertEqual(str(pending_res), pending_id)

    def test_repr(self):
        ok_res = AsyncResult(self.task1["id"])
        ok2_res = AsyncResult(self.task2["id"])
        nok_res = AsyncResult(self.task3["id"])
        self.assertEqual(repr(ok_res), "<AsyncResult: %s>" % (
                self.task1["id"]))
        self.assertEqual(repr(ok2_res), "<AsyncResult: %s>" % (
                self.task2["id"]))
        self.assertEqual(repr(nok_res), "<AsyncResult: %s>" % (
                self.task3["id"]))

        pending_id = uuid()
        pending_res = AsyncResult(pending_id)
        self.assertEqual(repr(pending_res), "<AsyncResult: %s>" % (
                pending_id))

    def test_hash(self):
        self.assertEqual(hash(AsyncResult("x0w991")),
                         hash(AsyncResult("x0w991")))
        self.assertNotEqual(hash(AsyncResult("x0w991")),
                            hash(AsyncResult("x1w991")))

    def test_get_traceback(self):
        ok_res = AsyncResult(self.task1["id"])
        nok_res = AsyncResult(self.task3["id"])
        nok_res2 = AsyncResult(self.task4["id"])
        self.assertFalse(ok_res.traceback)
        self.assertTrue(nok_res.traceback)
        self.assertTrue(nok_res2.traceback)

        pending_res = AsyncResult(uuid())
        self.assertFalse(pending_res.traceback)

    def test_get(self):
        ok_res = AsyncResult(self.task1["id"])
        ok2_res = AsyncResult(self.task2["id"])
        nok_res = AsyncResult(self.task3["id"])
        nok2_res = AsyncResult(self.task4["id"])

        self.assertEqual(ok_res.get(), "the")
        self.assertEqual(ok2_res.get(), "quick")
        self.assertRaises(KeyError, nok_res.get)
        self.assertIsInstance(nok2_res.result, KeyError)
        self.assertEqual(ok_res.info, "the")

    def test_get_timeout(self):
        res = AsyncResult(self.task4["id"])             # has RETRY status
        self.assertRaises(TimeoutError, res.get, timeout=0.1)

        pending_res = AsyncResult(uuid())
        self.assertRaises(TimeoutError, pending_res.get, timeout=0.1)

    @skip_if_quick
    def test_get_timeout_longer(self):
        res = AsyncResult(self.task4["id"])             # has RETRY status
        self.assertRaises(TimeoutError, res.get, timeout=1)

    def test_ready(self):
        oks = (AsyncResult(self.task1["id"]),
               AsyncResult(self.task2["id"]),
               AsyncResult(self.task3["id"]))
        self.assertTrue(all(result.ready() for result in oks))
        self.assertFalse(AsyncResult(self.task4["id"]).ready())

        self.assertFalse(AsyncResult(uuid()).ready())


class test_ResultSet(unittest.TestCase):

    def test_add_discard(self):
        x = ResultSet([])
        x.add(AsyncResult("1"))
        self.assertIn(AsyncResult("1"), x.results)
        x.discard(AsyncResult("1"))
        x.discard(AsyncResult("1"))
        x.discard("1")
        self.assertNotIn(AsyncResult("1"), x.results)

        x.update([AsyncResult("2")])

    def test_clear(self):
        x = ResultSet([])
        r = x.results
        x.clear()
        self.assertIs(x.results, r)


class MockAsyncResultFailure(AsyncResult):

    @property
    def result(self):
        return KeyError("baz")

    @property
    def status(self):
        return states.FAILURE

    def get(self, propagate=True, **kwargs):
        if propagate:
            raise self.result
        return self.result


class MockAsyncResultSuccess(AsyncResult):
    forgotten = False

    def forget(self):
        self.forgotten = True

    @property
    def result(self):
        return 42

    @property
    def status(self):
        return states.SUCCESS

    def get(self, **kwargs):
        return self.result


class SimpleBackend(object):
        ids = []

        def __init__(self, ids=[]):
            self.ids = ids

        def get_many(self, *args, **kwargs):
            return ((id, {"result": i}) for i, id in enumerate(self.ids))


class TestTaskSetResult(AppCase):

    def setup(self):
        self.size = 10
        self.ts = TaskSetResult(uuid(), make_mock_taskset(self.size))

    def test_total(self):
        self.assertEqual(self.ts.total, self.size)

    def test_iterate_raises(self):
        ar = MockAsyncResultFailure(uuid())
        ts = TaskSetResult(uuid(), [ar])
        it = iter(ts)
        self.assertRaises(KeyError, it.next)

    def test_forget(self):
        subs = [MockAsyncResultSuccess(uuid()),
                MockAsyncResultSuccess(uuid())]
        ts = TaskSetResult(uuid(), subs)
        ts.forget()
        for sub in subs:
            self.assertTrue(sub.forgotten)

    def test_getitem(self):
        subs = [MockAsyncResultSuccess(uuid()),
                MockAsyncResultSuccess(uuid())]
        ts = TaskSetResult(uuid(), subs)
        self.assertIs(ts[0], subs[0])

    def test_save_restore(self):
        subs = [MockAsyncResultSuccess(uuid()),
                MockAsyncResultSuccess(uuid())]
        ts = TaskSetResult(uuid(), subs)
        ts.save()
        self.assertRaises(AttributeError, ts.save, backend=object())
        self.assertEqual(TaskSetResult.restore(ts.taskset_id).subtasks,
                         ts.subtasks)
        ts.delete()
        self.assertIsNone(TaskSetResult.restore(ts.taskset_id))
        self.assertRaises(AttributeError,
                          TaskSetResult.restore, ts.taskset_id,
                          backend=object())

    def test_join_native(self):
        backend = SimpleBackend()
        subtasks = [AsyncResult(uuid(), backend=backend)
                        for i in range(10)]
        ts = TaskSetResult(uuid(), subtasks)
        backend.ids = [subtask.task_id for subtask in subtasks]
        res = ts.join_native()
        self.assertEqual(res, range(10))

    def test_iter_native(self):
        backend = SimpleBackend()
        subtasks = [AsyncResult(uuid(), backend=backend)
                        for i in range(10)]
        ts = TaskSetResult(uuid(), subtasks)
        backend.ids = [subtask.task_id for subtask in subtasks]
        self.assertEqual(len(list(ts.iter_native())), 10)

    def test_iterate_yields(self):
        ar = MockAsyncResultSuccess(uuid())
        ar2 = MockAsyncResultSuccess(uuid())
        ts = TaskSetResult(uuid(), [ar, ar2])
        it = iter(ts)
        self.assertEqual(it.next(), 42)
        self.assertEqual(it.next(), 42)

    def test_iterate_eager(self):
        ar1 = EagerResult(uuid(), 42, states.SUCCESS)
        ar2 = EagerResult(uuid(), 42, states.SUCCESS)
        ts = TaskSetResult(uuid(), [ar1, ar2])
        it = iter(ts)
        self.assertEqual(it.next(), 42)
        self.assertEqual(it.next(), 42)

    def test_join_timeout(self):
        ar = MockAsyncResultSuccess(uuid())
        ar2 = MockAsyncResultSuccess(uuid())
        ar3 = AsyncResult(uuid())
        ts = TaskSetResult(uuid(), [ar, ar2, ar3])
        self.assertRaises(TimeoutError, ts.join, timeout=0.0000001)

    def test_itersubtasks(self):

        it = self.ts.itersubtasks()

        for i, t in enumerate(it):
            self.assertEqual(t.get(), i)

    def test___iter__(self):

        it = iter(self.ts)

        results = sorted(list(it))
        self.assertListEqual(results, list(xrange(self.size)))

    def test_join(self):
        joined = self.ts.join()
        self.assertListEqual(joined, list(xrange(self.size)))

    def test_successful(self):
        self.assertTrue(self.ts.successful())

    def test_failed(self):
        self.assertFalse(self.ts.failed())

    def test_waiting(self):
        self.assertFalse(self.ts.waiting())

    def test_ready(self):
        self.assertTrue(self.ts.ready())

    def test_completed_count(self):
        self.assertEqual(self.ts.completed_count(), self.ts.total)


class TestPendingAsyncResult(AppCase):

<<<<<<< HEAD
    def setUp(self):
        self.task = AsyncResult(uuid())
=======
    def setup(self):
        self.task = AsyncResult(gen_unique_id())
>>>>>>> e6b24050

    def test_result(self):
        self.assertIsNone(self.task.result)


class TestFailedTaskSetResult(TestTaskSetResult):

    def setup(self):
        self.size = 11
        subtasks = make_mock_taskset(10)
        failed = mock_task("ts11", states.FAILURE, KeyError("Baz"))
        save_result(failed)
        failed_res = AsyncResult(failed["id"])
        self.ts = TaskSetResult(uuid(), subtasks + [failed_res])

    def test_itersubtasks(self):

        it = self.ts.itersubtasks()

        for i in xrange(self.size - 1):
            t = it.next()
            self.assertEqual(t.get(), i)
        self.assertRaises(KeyError, it.next().get)

    def test_completed_count(self):
        self.assertEqual(self.ts.completed_count(), self.ts.total - 1)

    def test___iter__(self):
        it = iter(self.ts)

        def consume():
            return list(it)

        self.assertRaises(KeyError, consume)

    def test_join(self):
        self.assertRaises(KeyError, self.ts.join)

    def test_successful(self):
        self.assertFalse(self.ts.successful())

    def test_failed(self):
        self.assertTrue(self.ts.failed())


class TestTaskSetPending(AppCase):

<<<<<<< HEAD
    def setUp(self):
        self.ts = TaskSetResult(uuid(), [
                                        AsyncResult(uuid()),
                                        AsyncResult(uuid())])
=======
    def setup(self):
        self.ts = TaskSetResult(gen_unique_id(), [
                                        AsyncResult(gen_unique_id()),
                                        AsyncResult(gen_unique_id())])
>>>>>>> e6b24050

    def test_completed_count(self):
        self.assertEqual(self.ts.completed_count(), 0)

    def test_ready(self):
        self.assertFalse(self.ts.ready())

    def test_waiting(self):
        self.assertTrue(self.ts.waiting())

    def x_join(self):
        self.assertRaises(TimeoutError, self.ts.join, timeout=0.001)

    @skip_if_quick
    def x_join_longer(self):
        self.assertRaises(TimeoutError, self.ts.join, timeout=1)


class RaisingTask(Task):

    def run(self, x, y):
        raise KeyError("xy")


class TestEagerResult(AppCase):

    def test_wait_raises(self):
        res = RaisingTask.apply(args=[3, 3])
        self.assertRaises(KeyError, res.wait)

    def test_wait(self):
        res = EagerResult("x", "x", states.RETRY)
        res.wait()
        self.assertEqual(res.state, states.RETRY)
        self.assertEqual(res.status, states.RETRY)

    def test_revoke(self):
        res = RaisingTask.apply(args=[3, 3])
        self.assertFalse(res.revoke())<|MERGE_RESOLUTION|>--- conflicted
+++ resolved
@@ -144,7 +144,7 @@
         self.assertFalse(AsyncResult(uuid()).ready())
 
 
-class test_ResultSet(unittest.TestCase):
+class test_ResultSet(AppCase):
 
     def test_add_discard(self):
         x = ResultSet([])
@@ -327,13 +327,8 @@
 
 class TestPendingAsyncResult(AppCase):
 
-<<<<<<< HEAD
-    def setUp(self):
+    def setup(self):
         self.task = AsyncResult(uuid())
-=======
-    def setup(self):
-        self.task = AsyncResult(gen_unique_id())
->>>>>>> e6b24050
 
     def test_result(self):
         self.assertIsNone(self.task.result)
@@ -381,17 +376,10 @@
 
 class TestTaskSetPending(AppCase):
 
-<<<<<<< HEAD
-    def setUp(self):
+    def setup(self):
         self.ts = TaskSetResult(uuid(), [
                                         AsyncResult(uuid()),
                                         AsyncResult(uuid())])
-=======
-    def setup(self):
-        self.ts = TaskSetResult(gen_unique_id(), [
-                                        AsyncResult(gen_unique_id()),
-                                        AsyncResult(gen_unique_id())])
->>>>>>> e6b24050
 
     def test_completed_count(self):
         self.assertEqual(self.ts.completed_count(), 0)

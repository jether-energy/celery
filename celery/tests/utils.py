from __future__ import absolute_import

try:
    import unittest
    unittest.skip
    from unittest.util import safe_repr, unorderable_list_difference
except AttributeError:
    import unittest2 as unittest
    from unittest2.util import safe_repr, unorderable_list_difference  # noqa

import importlib
import logging
import os
import platform
import re
import sys
import time
import warnings

from contextlib import contextmanager
from functools import partial, wraps
from types import ModuleType

import mock
from nose import SkipTest
from kombu.log import NullHandler
from kombu.utils import nested

from celery.app import app_or_default
<<<<<<< HEAD
from celery.five import (
    WhateverIO, builtins, items, reraise,
    string_t, values, open_fqdn,
)
from celery.utils.functional import noop
=======
from celery.utils.compat import WhateverIO
from celery.utils.functional import noop

from .compat import catch_warnings
>>>>>>> 1a69d0ea


class Mock(mock.Mock):

    def __init__(self, *args, **kwargs):
        attrs = kwargs.pop('attrs', None) or {}
        super(Mock, self).__init__(*args, **kwargs)
        for attr_name, attr_value in items(attrs):
            setattr(self, attr_name, attr_value)


def skip_unless_module(module):

    def _inner(fun):

        @wraps(fun)
        def __inner(*args, **kwargs):
            try:
                importlib.import_module(module)
            except ImportError:
                raise SkipTest('Does not have %s' % (module, ))

            return fun(*args, **kwargs)

        return __inner
    return _inner


# -- adds assertWarns from recent unittest2, not in Python 2.7.

class _AssertRaisesBaseContext(object):

    def __init__(self, expected, test_case, callable_obj=None,
                 expected_regex=None):
        self.expected = expected
        self.failureException = test_case.failureException
        self.obj_name = None
        if isinstance(expected_regex, string_t):
            expected_regex = re.compile(expected_regex)
        self.expected_regex = expected_regex


class _AssertWarnsContext(_AssertRaisesBaseContext):
    """A context manager used to implement TestCase.assertWarns* methods."""

    def __enter__(self):
        # The __warningregistry__'s need to be in a pristine state for tests
        # to work properly.
        warnings.resetwarnings()
        for v in list(values(sys.modules)):
            if getattr(v, '__warningregistry__', None):
                v.__warningregistry__ = {}
        self.warnings_manager = warnings.catch_warnings(record=True)
        self.warnings = self.warnings_manager.__enter__()
        warnings.simplefilter('always', self.expected)
        return self

    def __exit__(self, exc_type, exc_value, tb):
        self.warnings_manager.__exit__(exc_type, exc_value, tb)
        if exc_type is not None:
            # let unexpected exceptions pass through
            return
        try:
            exc_name = self.expected.__name__
        except AttributeError:
            exc_name = str(self.expected)
        first_matching = None
        for m in self.warnings:
            w = m.message
            if not isinstance(w, self.expected):
                continue
            if first_matching is None:
                first_matching = w
            if (self.expected_regex is not None and
                not self.expected_regex.search(str(w))):
                continue
            # store warning for later retrieval
            self.warning = w
            self.filename = m.filename
            self.lineno = m.lineno
            return
        # Now we simply try to choose a helpful failure message
        if first_matching is not None:
            raise self.failureException('%r does not match %r' %
                     (self.expected_regex.pattern, str(first_matching)))
        if self.obj_name:
            raise self.failureException('%s not triggered by %s'
                % (exc_name, self.obj_name))
        else:
            raise self.failureException('%s not triggered'
                % exc_name)


class Case(unittest.TestCase):

    def assertWarns(self, expected_warning):
        return _AssertWarnsContext(expected_warning, self, None)

    def assertWarnsRegex(self, expected_warning, expected_regex):
        return _AssertWarnsContext(expected_warning, self,
                                   None, expected_regex)

    def assertDictContainsSubset(self, expected, actual, msg=None):
        missing, mismatched = [], []

        for key, value in items(expected):
            if key not in actual:
                missing.append(key)
            elif value != actual[key]:
                mismatched.append('%s, expected: %s, actual: %s' % (
                    safe_repr(key), safe_repr(value),
                    safe_repr(actual[key])))

        if not (missing or mismatched):
            return

        standard_msg = ''
        if missing:
            standard_msg = 'Missing: %s' % ','.join(map(safe_repr, missing))

        if mismatched:
            if standard_msg:
                standard_msg += '; '
            standard_msg += 'Mismatched values: %s' % (
                ','.join(mismatched))

        self.fail(self._formatMessage(msg, standard_msg))

    def assertItemsEqual(self, expected_seq, actual_seq, msg=None):
        try:
            expected = sorted(expected_seq)
            actual = sorted(actual_seq)
        except TypeError:
            # Unsortable items (example: set(), complex(), ...)
            expected = list(expected_seq)
            actual = list(actual_seq)
            missing, unexpected = unorderable_list_difference(
                expected, actual)
        else:
            return self.assertSequenceEqual(expected, actual, msg=msg)

        errors = []
        if missing:
            errors.append('Expected, but missing:\n    %s' % (
                           safe_repr(missing)))
        if unexpected:
            errors.append('Unexpected, but present:\n    %s' % (
                           safe_repr(unexpected)))
        if errors:
            standardMsg = '\n'.join(errors)
            self.fail(self._formatMessage(msg, standardMsg))


class AppCase(Case):

    def setUp(self):
        from celery.app import current_app
        from celery.backends.cache import CacheBackend, DummyClient
        app = self.app = self._current_app = current_app()
        if isinstance(app.backend, CacheBackend):
            if isinstance(app.backend.client, DummyClient):
                app.backend.client.cache.clear()
        app.backend._cache.clear()
        self.setup()

    def tearDown(self):
        self.teardown()
        self._current_app.set_current()

    def setup(self):
        pass

    def teardown(self):
        pass


def get_handlers(logger):
    return [h for h in logger.handlers if not isinstance(h, NullHandler)]


@contextmanager
def wrap_logger(logger, loglevel=logging.ERROR):
    old_handlers = get_handlers(logger)
    sio = WhateverIO()
    siohandler = logging.StreamHandler(sio)
    logger.handlers = [siohandler]

    yield sio

    logger.handlers = old_handlers


@contextmanager
def eager_tasks():
    app = app_or_default()

    prev = app.conf.CELERY_ALWAYS_EAGER
    app.conf.CELERY_ALWAYS_EAGER = True

    yield True

    app.conf.CELERY_ALWAYS_EAGER = prev


def with_eager_tasks(fun):

    @wraps(fun)
    def _inner(*args, **kwargs):
        app = app_or_default()
        prev = app.conf.CELERY_ALWAYS_EAGER
        app.conf.CELERY_ALWAYS_EAGER = True
        try:
            return fun(*args, **kwargs)
        finally:
            app.conf.CELERY_ALWAYS_EAGER = prev


def with_environ(env_name, env_value):

    def _envpatched(fun):

        @wraps(fun)
        def _patch_environ(*args, **kwargs):
            prev_val = os.environ.get(env_name)
            os.environ[env_name] = env_value
            try:
                return fun(*args, **kwargs)
            finally:
                if prev_val is not None:
                    os.environ[env_name] = prev_val

        return _patch_environ
    return _envpatched


def sleepdeprived(module=time):

    def _sleepdeprived(fun):

        @wraps(fun)
        def __sleepdeprived(*args, **kwargs):
            old_sleep = module.sleep
            module.sleep = noop
            try:
                return fun(*args, **kwargs)
            finally:
                module.sleep = old_sleep

        return __sleepdeprived

    return _sleepdeprived


def skip_if_environ(env_var_name):

    def _wrap_test(fun):

        @wraps(fun)
        def _skips_if_environ(*args, **kwargs):
            if os.environ.get(env_var_name):
                raise SkipTest('SKIP %s: %s set\n' % (
                    fun.__name__, env_var_name))
            return fun(*args, **kwargs)

        return _skips_if_environ

    return _wrap_test


def skip_if_quick(fun):
    return skip_if_environ('QUICKTEST')(fun)


def _skip_test(reason, sign):

    def _wrap_test(fun):

        @wraps(fun)
        def _skipped_test(*args, **kwargs):
            raise SkipTest('%s: %s' % (sign, reason))

        return _skipped_test
    return _wrap_test


def todo(reason):
    """TODO test decorator."""
    return _skip_test(reason, 'TODO')


def skip(reason):
    """Skip test decorator."""
    return _skip_test(reason, 'SKIP')


def skip_if(predicate, reason):
    """Skip test if predicate is :const:`True`."""

    def _inner(fun):
        return predicate and skip(reason)(fun) or fun

    return _inner


def skip_unless(predicate, reason):
    """Skip test if predicate is :const:`False`."""
    return skip_if(not predicate, reason)


# Taken from
# http://bitbucket.org/runeh/snippets/src/tip/missing_modules.py
@contextmanager
def mask_modules(*modnames):
    """Ban some modules from being importable inside the context

    For example:

        >>> with missing_modules('sys'):
        ...     try:
        ...         import sys
        ...     except ImportError:
        ...         print 'sys not found'
        sys not found

        >>> import sys
        >>> sys.version
        (2, 5, 2, 'final', 0)

    """

    realimport = builtins.__import__

    def myimp(name, *args, **kwargs):
        if name in modnames:
            raise ImportError('No module named %s' % name)
        else:
            return realimport(name, *args, **kwargs)

    builtins.__import__ = myimp
    yield True
    builtins.__import__ = realimport


@contextmanager
def override_stdouts():
    """Override `sys.stdout` and `sys.stderr` with `WhateverIO`."""
    prev_out, prev_err = sys.stdout, sys.stderr
    mystdout, mystderr = WhateverIO(), WhateverIO()
    sys.stdout = sys.__stdout__ = mystdout
    sys.stderr = sys.__stderr__ = mystderr

    yield mystdout, mystderr

    sys.stdout = sys.__stdout__ = prev_out
    sys.stderr = sys.__stderr__ = prev_err


def patch(module, name, mocked):
    module = importlib.import_module(module)

    def _patch(fun):

        @wraps(fun)
        def __patched(*args, **kwargs):
            prev = getattr(module, name)
            setattr(module, name, mocked)
            try:
                return fun(*args, **kwargs)
            finally:
                setattr(module, name, prev)
        return __patched
    return _patch


@contextmanager
def replace_module_value(module, name, value=None):
    has_prev = hasattr(module, name)
    prev = getattr(module, name, None)
    if value:
        setattr(module, name, value)
    else:
        try:
            delattr(module, name)
        except AttributeError:
            pass
    yield
    if prev is not None:
        setattr(sys, name, prev)
    if not has_prev:
        try:
            delattr(module, name)
        except AttributeError:
            pass
pypy_version = partial(
    replace_module_value, sys, 'pypy_version_info',
)
platform_pyimp = partial(
    replace_module_value, platform, 'python_implementation',
)


@contextmanager
def sys_platform(value):
    prev, sys.platform = sys.platform, value
    yield
    sys.platform = prev


@contextmanager
def reset_modules(*modules):
    prev = dict((k, sys.modules.pop(k)) for k in modules if k in sys.modules)
    yield
    sys.modules.update(prev)


@contextmanager
def patch_modules(*modules):
    prev = {}
    for mod in modules:
        prev[mod], sys.modules[mod] = sys.modules[mod], ModuleType(mod)
    yield
    for name, mod in items(prev):
        if mod is None:
            sys.modules.pop(name, None)
        else:
            sys.modules[name] = mod


@contextmanager
def mock_module(*names):
    prev = {}

    class MockModule(ModuleType):

        def __getattr__(self, attr):
            setattr(self, attr, Mock())
            return ModuleType.__getattribute__(self, attr)

    mods = []
    for name in names:
        try:
            prev[name] = sys.modules[name]
        except KeyError:
            pass
        mod = sys.modules[name] = MockModule(name)
        mods.append(mod)
    try:
        yield mods
    finally:
        for name in names:
            try:
                sys.modules[name] = prev[name]
            except KeyError:
                try:
                    del(sys.modules[name])
                except KeyError:
                    pass


@contextmanager
def mock_context(mock, typ=Mock):
    context = mock.return_value = Mock()
    context.__enter__ = typ()
    context.__exit__ = typ()

    def on_exit(*x):
        if x[0]:
            reraise(x[0], x[1], x[2])
    context.__exit__.side_effect = on_exit
    context.__enter__.return_value = context
    yield context
    context.reset()


@contextmanager
def mock_open(typ=WhateverIO, side_effect=None):
    with mock.patch(open_fqdn) as open_:
        with mock_context(open_) as context:
            if side_effect is not None:
                context.__enter__.side_effect = side_effect
            val = context.__enter__.return_value = typ()
            val.__exit__ = Mock()
            yield val


def patch_many(*targets):
    return nested(*[mock.patch(target) for target in targets])


@contextmanager
def patch_settings(app=None, **config):
    if app is None:
        from celery import current_app
        app = current_app
    prev = {}
    for key, value in items(config):
        try:
            prev[key] = getattr(app.conf, key)
        except AttributeError:
            pass
        setattr(app.conf, key, value)

    yield app.conf

    for key, value in items(prev):
        setattr(app.conf, key, value)


@contextmanager
def assert_signal_called(signal, **expected):
    handler = Mock()
    call_handler = partial(handler)
    signal.connect(call_handler)
    try:
        yield handler
    finally:
        signal.disconnect(call_handler)
    handler.assert_called_with(signal=signal, **expected)


def skip_if_pypy(fun):

    @wraps(fun)
    def _inner(*args, **kwargs):
        if getattr(sys, 'pypy_version_info', None):
            raise SkipTest('does not work on PyPy')
        return fun(*args, **kwargs)
    return _inner


def skip_if_jython(fun):

    @wraps(fun)
    def _inner(*args, **kwargs):
        if sys.platform.startswith('java'):
            raise SkipTest('does not work on Jython')
        return fun(*args, **kwargs)
    return _inner<|MERGE_RESOLUTION|>--- conflicted
+++ resolved
@@ -1,11 +1,11 @@
 from __future__ import absolute_import
 
 try:
-    import unittest
+    import unittest  # noqa
     unittest.skip
     from unittest.util import safe_repr, unorderable_list_difference
 except AttributeError:
-    import unittest2 as unittest
+    import unittest2 as unittest  # noqa
     from unittest2.util import safe_repr, unorderable_list_difference  # noqa
 
 import importlib
@@ -27,18 +27,11 @@
 from kombu.utils import nested
 
 from celery.app import app_or_default
-<<<<<<< HEAD
 from celery.five import (
     WhateverIO, builtins, items, reraise,
     string_t, values, open_fqdn,
 )
 from celery.utils.functional import noop
-=======
-from celery.utils.compat import WhateverIO
-from celery.utils.functional import noop
-
-from .compat import catch_warnings
->>>>>>> 1a69d0ea
 
 
 class Mock(mock.Mock):
@@ -113,7 +106,7 @@
             if first_matching is None:
                 first_matching = w
             if (self.expected_regex is not None and
-                not self.expected_regex.search(str(w))):
+                    not self.expected_regex.search(str(w))):
                 continue
             # store warning for later retrieval
             self.warning = w
@@ -168,6 +161,7 @@
         self.fail(self._formatMessage(msg, standard_msg))
 
     def assertItemsEqual(self, expected_seq, actual_seq, msg=None):
+        missing = unexpected = None
         try:
             expected = sorted(expected_seq)
             actual = sorted(actual_seq)
@@ -183,10 +177,10 @@
         errors = []
         if missing:
             errors.append('Expected, but missing:\n    %s' % (
-                           safe_repr(missing)))
+                          safe_repr(missing)))
         if unexpected:
             errors.append('Unexpected, but present:\n    %s' % (
-                           safe_repr(unexpected)))
+                          safe_repr(unexpected)))
         if errors:
             standardMsg = '\n'.join(errors)
             self.fail(self._formatMessage(msg, standardMsg))

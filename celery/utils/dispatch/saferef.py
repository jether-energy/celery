# -*- coding: utf-8 -*-
"""
"Safe weakrefs", originally from pyDispatcher.

Provides a way to safely weakref any function, including bound methods (which
aren't handled by the core weakref module).
"""
from __future__ import absolute_import

import weakref
import traceback

from collections import Callable


def safe_ref(target, on_delete=None):  # pragma: no cover
    """Return a *safe* weak reference to a callable target

    :param target: the object to be weakly referenced, if it's a
        bound method reference, will create a :class:`BoundMethodWeakref`,
        otherwise creates a simple :class:`weakref.ref`.

    :keyword on_delete: if provided, will have a hard reference stored
        to the callable to be called after the safe reference
        goes out of scope with the reference object, (either a
        :class:`weakref.ref` or a :class:`BoundMethodWeakref`) as argument.
    """
    if getattr(target, '__self__', None) is not None:
        # Turn a bound method into a BoundMethodWeakref instance.
        # Keep track of these instances for lookup by disconnect().
        assert hasattr(target, '__func__'), \
            """safe_ref target {0!r} has __self__, but no __func__: \
            don't know how to create reference""".format(target)
        return get_bound_method_weakref(target=target,
                                        on_delete=on_delete)
    if isinstance(on_delete, Callable):
        return weakref.ref(target, on_delete)
    else:
        return weakref.ref(target)


class BoundMethodWeakref(object):  # pragma: no cover
    """'Safe' and reusable weak references to instance methods.

    BoundMethodWeakref objects provide a mechanism for
    referencing a bound method without requiring that the
    method object itself (which is normally a transient
    object) is kept alive.  Instead, the BoundMethodWeakref
    object keeps weak references to both the object and the
    function which together define the instance method.

    .. attribute:: key

        the identity key for the reference, calculated
        by the class's :meth:`calculate_key` method applied to the
        target instance method

    .. attribute:: deletion_methods

        sequence of callable objects taking
        single argument, a reference to this object which
        will be called when *either* the target object or
        target function is garbage collected (i.e. when
        this object becomes invalid).  These are specified
        as the on_delete parameters of :func:`safe_ref` calls.

    .. attribute:: weak_self

        weak reference to the target object

    .. attribute:: weak_fun

        weak reference to the target function

    .. attribute:: _all_instances

        class attribute pointing to all live
        BoundMethodWeakref objects indexed by the class's
        `calculate_key(target)` method applied to the target
        objects. This weak value dictionary is used to
        short-circuit creation so that multiple references
        to the same (object, function) pair produce the
        same BoundMethodWeakref instance.

    """

    _all_instances = weakref.WeakValueDictionary()

    def __new__(cls, target, on_delete=None, *arguments, **named):
        """Create new instance or return current instance

        Basically this method of construction allows us to
        short-circuit creation of references to already-
        referenced instance methods.  The key corresponding
        to the target is calculated, and if there is already
        an existing reference, that is returned, with its
        deletionMethods attribute updated.  Otherwise the
        new instance is created and registered in the table
        of already-referenced methods.

        """
        key = cls.calculate_key(target)
        current = cls._all_instances.get(key)
        if current is not None:
            current.deletion_methods.append(on_delete)
            return current
        else:
            base = super(BoundMethodWeakref, cls).__new__(cls)
            cls._all_instances[key] = base
            base.__init__(target, on_delete, *arguments, **named)
            return base

    def __init__(self, target, on_delete=None):
        """Return a weak-reference-like instance for a bound method

        :param target: the instance-method target for the weak
            reference, must have `__self__` and `__func__` attributes
            and be reconstructable via::

                target.__func__.__get__(target.__self__)

            which is true of built-in instance methods.

        :keyword on_delete: optional callback which will be called
            when this weak reference ceases to be valid
            (i.e. either the object or the function is garbage
            collected).  Should take a single argument,
            which will be passed a pointer to this object.

        """
        def remove(weak, self=self):
            """Set self.is_dead to true when method or instance is destroyed"""
            methods = self.deletion_methods[:]
            del(self.deletion_methods[:])
            try:
                del(self.__class__._all_instances[self.key])
            except KeyError:
                pass
            for function in methods:
                try:
                    if isinstance(function, Callable):
                        function(self)
                except Exception as exc:
                    try:
                        traceback.print_exc()
                    except AttributeError:
                        print('Exception during saferef {0} cleanup function '
                              '{1}: {2}'.format(self, function, exc))

        self.deletion_methods = [on_delete]
        self.key = self.calculate_key(target)
        self.weak_self = weakref.ref(target.__self__, remove)
        self.weak_fun = weakref.ref(target.__func__, remove)
        self.self_name = str(target.__self__)
        self.fun_name = str(target.__func__.__name__)

    def calculate_key(cls, target):
        """Calculate the reference key for this reference

        Currently this is a two-tuple of the `id()`'s of the
        target object and the target function respectively.
        """
        return id(target.__self__), id(target.__func__)
    calculate_key = classmethod(calculate_key)

    def __str__(self):
        """Give a friendly representation of the object"""
        return '{0}( {1}.{2} )'.format(
            type(self).__name__,
            self.self_name,
            self.fun_name,
        )

    __repr__ = __str__

    def __bool__(self):
        """Whether we are still a valid reference"""
        return self() is not None
    __nonzero__ = __bool__  # py2

    def __cmp__(self, other):
        """Compare with another reference"""
        if not isinstance(other, self.__class__):
            return cmp(self.__class__, type(other))
        return cmp(self.key, other.key)

    def __call__(self):
        """Return a strong reference to the bound method

        If the target cannot be retrieved, then will
        return None, otherwise returns a bound instance
        method for our object and function.

        Note:
            You may call this method any number of times,
            as it does not invalidate the reference.
        """
        target = self.weak_self()
        if target is not None:
            function = self.weak_fun()
            if function is not None:
                return function.__get__(target)


class BoundNonDescriptorMethodWeakref(BoundMethodWeakref):  # pragma: no cover
    """A specialized :class:`BoundMethodWeakref`, for platforms where
    instance methods are not descriptors.

    It assumes that the function name and the target attribute name are the
    same, instead of assuming that the function is a descriptor. This approach
    is equally fast, but not 100% reliable because functions can be stored on
    an attribute named differenty than the function's name such as in::

        >>> class A(object):
        ...     pass

        >>> def foo(self):
        ...     return 'foo'
        >>> A.bar = foo

    But this shouldn't be a common use case. So, on platforms where methods
    aren't descriptors (such as Jython) this implementation has the advantage
    of working in the most cases.

    """
    def __init__(self, target, on_delete=None):
        """Return a weak-reference-like instance for a bound method

        :param target: the instance-method target for the weak
            reference, must have `__self__` and `__func__` attributes
            and be reconstructable via::

                target.__func__.__get__(target.__self__)

            which is true of built-in instance methods.

        :keyword on_delete: optional callback which will be called
            when this weak reference ceases to be valid
            (i.e. either the object or the function is garbage
            collected). Should take a single argument,
            which will be passed a pointer to this object.

        """
<<<<<<< HEAD
        assert getattr(target.__self__, target.__name__) == target, \
               "method %s isn't available as the attribute %s of %s" % (
                   target, target.__name__, target.__self__)
=======
        assert getattr(target.im_self, target.__name__) == target, \
            "method %s isn't available as the attribute %s of %s" % (
            target, target.__name__, target.im_self)
>>>>>>> 24696876
        super(BoundNonDescriptorMethodWeakref, self).__init__(target,
                                                              on_delete)

    def __call__(self):
        """Return a strong reference to the bound method

        If the target cannot be retrieved, then will
        return None, otherwise returns a bound instance
        method for our object and function.

        Note:
            You may call this method any number of times,
            as it does not invalidate the reference.

        """
        target = self.weak_self()
        if target is not None:
            function = self.weak_fun()
            if function is not None:
                # Using curry() would be another option, but it erases the
                # "signature" of the function. That is, after a function is
                # curried, the inspect module can't be used to determine how
                # many arguments the function expects, nor what keyword
                # arguments it supports, and pydispatcher needs this
                # information.
                return getattr(target, function.__name__)


def get_bound_method_weakref(target, on_delete):  # pragma: no cover
    """Instantiates the appropiate :class:`BoundMethodWeakRef`, depending
    on the details of the underlying class method implementation."""
    if hasattr(target, '__get__'):
        # target method is a descriptor, so the default implementation works:
        return BoundMethodWeakref(target=target, on_delete=on_delete)
    else:
        # no luck, use the alternative implementation:
        return BoundNonDescriptorMethodWeakref(target=target,
                                               on_delete=on_delete)<|MERGE_RESOLUTION|>--- conflicted
+++ resolved
@@ -241,15 +241,9 @@
             which will be passed a pointer to this object.
 
         """
-<<<<<<< HEAD
         assert getattr(target.__self__, target.__name__) == target, \
-               "method %s isn't available as the attribute %s of %s" % (
-                   target, target.__name__, target.__self__)
-=======
-        assert getattr(target.im_self, target.__name__) == target, \
             "method %s isn't available as the attribute %s of %s" % (
-            target, target.__name__, target.im_self)
->>>>>>> 24696876
+            target, target.__name__, target.__self__)
         super(BoundNonDescriptorMethodWeakref, self).__init__(target,
                                                               on_delete)
 

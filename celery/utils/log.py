--- conflicted
+++ resolved
@@ -152,12 +152,7 @@
                         del(exc_info)
 
             handler.handleError = WithSafeHandleError().handleError
-
-<<<<<<< HEAD
-        return [wrap_handler(l) for l in self.logger.handlers]
-=======
         return [wrap_handler(h) for h in self.logger.handlers]
->>>>>>> 2bf5b4eb
 
     def write(self, data):
         """Write message to logging object."""

# -*- coding: utf-8 -*-
"""
celery.worker.consumer
~~~~~~~~~~~~~~~~~~~~~~

This module contains the components responsible for consuming messages
from the broker, processing the messages and keeping the broker connections
up and running.

"""
from __future__ import absolute_import

import kombu
import logging
import socket

from collections import defaultdict
from functools import partial
from heapq import heappush
from operator import itemgetter
from time import sleep

from billiard.common import restart_state
from billiard.exceptions import RestartFreqExceeded
from kombu.common import QoS, ignore_errors
from kombu.syn import _detect_environment
from kombu.utils.encoding import safe_repr

from celery import bootsteps
from celery.app import app_or_default
from celery.canvas import subtask
from celery.five import items, values
from celery.task.trace import build_tracer
from celery.utils.functional import noop
from celery.utils.log import get_logger
from celery.utils.text import truncate
from celery.utils.timer2 import default_timer, to_timestamp
from celery.utils.timeutils import humanize_seconds, timezone

from . import heartbeat, loops, pidbox
from .state import task_reserved, maybe_shutdown, revoked

CLOSE = bootsteps.CLOSE
logger = get_logger(__name__)
debug, info, warn, error, crit = (logger.debug, logger.info, logger.warn,
                                  logger.error, logger.critical)

<<<<<<< HEAD
CONNECTION_RETRY = """\
consumer: Connection to broker lost. \
Trying to re-establish the connection...\
"""

CONNECTION_RETRY_STEP = """\
Trying again {when}...\
"""

CONNECTION_ERROR = """\
consumer: Cannot connect to %s: %s.
%s
"""

CONNECTION_FAILOVER = """\
Will retry using next failover.\
"""
=======
#: Prefetch count can't exceed short.
PREFETCH_COUNT_MAX = 0xFFFF
>>>>>>> 6a8221d4

UNKNOWN_FORMAT = """\
Received and deleted unknown message. Wrong destination?!?

The full contents of the message body was: %s
"""

#: Error message for when an unregistered task is received.
UNKNOWN_TASK_ERROR = """\
Received unregistered task of type %s.
The message has been ignored and discarded.

Did you remember to import the module containing this task?
Or maybe you are using relative imports?
Please see http://bit.ly/gLye1c for more information.

The full contents of the message body was:
%s
"""

#: Error message for when an invalid task message is received.
INVALID_TASK_ERROR = """\
Received invalid task message: %s
The message has been ignored and discarded.

Please ensure your message conforms to the task
message protocol as described here: http://bit.ly/hYj41y

The full contents of the message body was:
%s
"""

MESSAGE_REPORT = """\
body: {0} {{content_type:{1} content_encoding:{2} delivery_info:{3}}}\
"""


def dump_body(m, body):
    return '{0} ({1}b)'.format(truncate(safe_repr(body), 1024),
                               len(m.body))


class Consumer(object):

    #: Intra-queue for tasks ready to be handled
    ready_queue = None

    #: Optional callback called the first time the worker
    #: is ready to receive tasks.
    init_callback = None

    #: The current worker pool instance.
    pool = None

    #: A timer used for high-priority internal tasks, such
    #: as sending heartbeats.
    timer = None

    class Namespace(bootsteps.Namespace):
        name = 'Consumer'
        default_steps = [
            'celery.worker.consumer:Connection',
            'celery.worker.consumer:Mingle',
            'celery.worker.consumer:Events',
            'celery.worker.consumer:Gossip',
            'celery.worker.consumer:Heart',
            'celery.worker.consumer:Control',
            'celery.worker.consumer:Tasks',
            'celery.worker.consumer:Evloop',
            'celery.worker.consumer:Agent',
        ]

        def shutdown(self, parent):
            self.restart(parent, 'Shutdown', 'shutdown')

    def __init__(self, ready_queue,
                 init_callback=noop, hostname=None,
                 pool=None, app=None,
                 timer=None, controller=None, hub=None, amqheartbeat=None,
                 worker_options=None, **kwargs):
        self.app = app_or_default(app)
        self.controller = controller
        self.ready_queue = ready_queue
        self.init_callback = init_callback
        self.hostname = hostname or socket.gethostname()
        self.pool = pool
        self.timer = timer or default_timer
        self.strategies = {}
        conninfo = self.app.connection()
        self.connection_errors = conninfo.connection_errors
        self.channel_errors = conninfo.channel_errors
        self._restart_state = restart_state(maxR=5, maxT=1)

        self._does_info = logger.isEnabledFor(logging.INFO)
        self._quick_put = self.ready_queue.put

        if hub:
            self.amqheartbeat = amqheartbeat
            if self.amqheartbeat is None:
                self.amqheartbeat = self.app.conf.BROKER_HEARTBEAT
            self.hub = hub
            self.hub.on_init.append(self.on_poll_init)
        else:
            self.hub = None
            self.amqheartbeat = 0

        if not hasattr(self, 'loop'):
            self.loop = loops.asynloop if hub else loops.synloop

        if _detect_environment() == 'gevent':
            # there's a gevent bug that causes timeouts to not be reset,
            # so if the connection timeout is exceeded once, it can NEVER
            # connect again.
            self.app.conf.BROKER_CONNECTION_TIMEOUT = None

        self.steps = []
        self.namespace = self.Namespace(
            app=self.app, on_close=self.on_close,
        )
        self.namespace.apply(self, **dict(worker_options or {}, **kwargs))

    def start(self):
        ns, loop = self.namespace, self.loop
        while ns.state != CLOSE:
            maybe_shutdown()
            try:
                ns.start(self)
            except self.connection_errors:
                maybe_shutdown()
                try:
                    self._restart_state.step()
                except RestartFreqExceeded as exc:
                    crit('Frequent restarts detected: %r', exc, exc_info=1)
                    sleep(1)
                if ns.state != CLOSE and self.connection:
                    warn(CONNECTION_RETRY, exc_info=True)
                    ns.restart(self)

    def shutdown(self):
        self.namespace.shutdown(self)

    def stop(self):
        self.namespace.stop(self)

    def on_ready(self):
        callback, self.init_callback = self.init_callback, None
        if callback:
            callback(self)

    def loop_args(self):
        return (self, self.connection, self.task_consumer,
                self.strategies, self.namespace, self.hub, self.qos,
                self.amqheartbeat, self.handle_unknown_message,
                self.handle_unknown_task, self.handle_invalid_task,
                self.app.clock)

    def on_poll_init(self, hub):
        hub.update_readers(self.connection.eventmap)
        self.connection.transport.on_poll_init(hub.poller)

<<<<<<< HEAD
    def on_decode_error(self, message, exc):
        """Callback called if an error occurs while decoding
        a message received.

        Simply logs the error and acknowledges the message so it
        doesn't enter a loop.

        :param message: The message with errors.
        :param exc: The original exception instance.

        """
        crit("Can't decode message body: %r (type:%r encoding:%r raw:%r')",
             exc, message.content_type, message.content_encoding,
             dump_body(message, message.body))
        message.ack()

    def on_close(self):
        # Clear internal queues to get rid of old messages.
        # They can't be acked anyway, as a delivery tag is specific
        # to the current channel.
        self.ready_queue.clear()
        self.timer.clear()

    def connect(self):
        """Establish the broker connection.

        Will retry establishing the connection if the
        :setting:`BROKER_CONNECTION_RETRY` setting is enabled

        """
        conn = self.app.connection(heartbeat=self.amqheartbeat)

        # Callback called for each retry while the connection
        # can't be established.
        def _error_handler(exc, interval, next_step=CONNECTION_RETRY_STEP):
            if getattr(conn, 'alt', None) and interval == 0:
                next_step = CONNECTION_FAILOVER
            error(CONNECTION_ERROR, conn.as_uri(), exc,
                  next_step.format(when=humanize_seconds(interval, 'in', ' ')))

        # remember that the connection is lazy, it won't establish
        # until it's needed.
        if not self.app.conf.BROKER_CONNECTION_RETRY:
            # retry disabled, just call connect directly.
            conn.connect()
            return conn

        return conn.ensure_connection(
            _error_handler, self.app.conf.BROKER_CONNECTION_MAX_RETRIES,
            callback=maybe_shutdown,
        )

    def add_task_queue(self, queue, exchange=None, exchange_type=None,
                       routing_key=None, **options):
        cset = self.task_consumer
        queues = self.app.amqp.queues
        # Must use in' here, as __missing__ will automatically
        # create queues when CELERY_CREATE_MISSING_QUEUES is enabled.
        # (Issue #1079)
        if queue in queues:
            q = queues[queue]
        else:
            exchange = queue if exchange is None else exchange
            exchange_type = ('direct' if exchange_type is None
                             else exchange_type)
            q = queues.select_add(queue,
                                  exchange=exchange,
                                  exchange_type=exchange_type,
                                  routing_key=routing_key, **options)
        if not cset.consuming_from(queue):
            cset.add_queue(q)
            cset.consume()
            info('Started consuming from %r', queue)

    def cancel_task_queue(self, queue):
        self.app.amqp.queues.select_remove(queue)
        self.task_consumer.cancel_by_queue(queue)
=======
    def consume_messages(self, sleep=sleep, min=min, Empty=Empty):
        """Consume messages forever (or until an exception is raised)."""
        hbrate = self.app.conf.BROKER_HEARTBEAT_CHECKRATE

        with self.hub as hub:
            qos = self.qos
            update_qos = qos.update
            update_readers = hub.update_readers
            readers, writers = hub.readers, hub.writers
            poll = hub.poller.poll
            fire_timers = hub.fire_timers
            scheduled = hub.timer._queue
            connection = self.connection
            hb = self.amqheartbeat
            hbtick = connection.heartbeat_check
            on_poll_start = connection.transport.on_poll_start
            on_poll_empty = connection.transport.on_poll_empty
            strategies = self.strategies
            drain_nowait = connection.drain_nowait
            on_task_callbacks = hub.on_task
            keep_draining = connection.transport.nb_keep_draining

            if hb and connection.supports_heartbeats:
                hub.timer.apply_interval(
                    hb * 1000.0 / hbrate, hbtick, (hbrate, ))

            def on_task_received(body, message):
                if on_task_callbacks:
                    [callback() for callback in on_task_callbacks]
                try:
                    name = body['task']
                except (KeyError, TypeError):
                    return self.handle_unknown_message(body, message)
                try:
                    strategies[name](message, body, message.ack_log_error)
                except KeyError, exc:
                    self.handle_unknown_task(body, message, exc)
                except InvalidTaskError, exc:
                    self.handle_invalid_task(body, message, exc)
                #fire_timers()

            self.task_consumer.callbacks = [on_task_received]
            self.task_consumer.consume()

            debug('Ready to accept tasks!')

            while self._state != CLOSE and self.connection:
                # shutdown if signal handlers told us to.
                if state.should_stop:
                    raise SystemExit()
                elif state.should_terminate:
                    raise SystemTerminate()

                # fire any ready timers, this also returns
                # the number of seconds until we need to fire timers again.
                poll_timeout = fire_timers() if scheduled else 1

                # We only update QoS when there is no more messages to read.
                # This groups together qos calls, and makes sure that remote
                # control commands will be prioritized over task messages.
                if qos.prev != qos.value:
                    update_qos()

                update_readers(on_poll_start())
                if readers or writers:
                    connection.more_to_read = True
                    while connection.more_to_read:
                        try:
                            events = poll(poll_timeout)
                        except ValueError:  # Issue 882
                            return
                        if not events:
                            on_poll_empty()
                        for fileno, event in events or ():
                            try:
                                if event & READ:
                                    readers[fileno](fileno, event)
                                if event & WRITE:
                                    writers[fileno](fileno, event)
                                if event & ERR:
                                    for handlermap in readers, writers:
                                        try:
                                            handlermap[fileno](fileno, event)
                                        except KeyError:
                                            pass
                            except (KeyError, Empty):
                                continue
                            except socket.error:
                                if self._state != CLOSE:  # pragma: no cover
                                    raise
                        if keep_draining:
                            drain_nowait()
                            poll_timeout = 0
                        else:
                            connection.more_to_read = False
                else:
                    # no sockets yet, startup is probably not done.
                    sleep(min(poll_timeout, 0.1))
>>>>>>> 6a8221d4

    def on_task(self, task, task_reserved=task_reserved,
                to_system_tz=timezone.to_system):
        """Handle received task.

        If the task has an `eta` we enter it into the ETA schedule,
        otherwise we move it the ready queue for immediate processing.

        """
        if task.revoked():
            return

        if self._does_info:
            info('Got task from broker: %s', task)

        if self.event_dispatcher.enabled:
            self.event_dispatcher.send(
                'task-received',
                uuid=task.id, name=task.name,
                args=safe_repr(task.args), kwargs=safe_repr(task.kwargs),
                retries=task.request_dict.get('retries', 0),
                eta=task.eta and task.eta.isoformat(),
                expires=task.expires and task.expires.isoformat(),
            )

        if task.eta:
            try:
                if task.utc:
                    eta = to_timestamp(to_system_tz(task.eta))
                else:
                    eta = to_timestamp(task.eta, timezone.local)
            except OverflowError as exc:
                error("Couldn't convert eta %s to timestamp: %r. Task: %r",
                      task.eta, exc, task.info(safe=True), exc_info=True)
                task.acknowledge()
            else:
                self.qos.increment_eventually()
                self.timer.apply_at(
                    eta, self.apply_eta_task, (task, ), priority=6,
                )
        else:
            task_reserved(task)
            self._quick_put(task)

    def apply_eta_task(self, task):
        """Method called by the timer to apply a task with an
        ETA/countdown."""
        task_reserved(task)
        self._quick_put(task)
        self.qos.decrement_eventually()

    def _message_report(self, body, message):
        return MESSAGE_REPORT.format(dump_body(message, body),
                                     safe_repr(message.content_type),
                                     safe_repr(message.content_encoding),
                                     safe_repr(message.delivery_info))

    def handle_unknown_message(self, body, message):
        warn(UNKNOWN_FORMAT, self._message_report(body, message))
        message.reject_log_error(logger, self.connection_errors)

    def handle_unknown_task(self, body, message, exc):
        error(UNKNOWN_TASK_ERROR, exc, dump_body(message, body), exc_info=True)
        message.reject_log_error(logger, self.connection_errors)

    def handle_invalid_task(self, body, message, exc):
        error(INVALID_TASK_ERROR, exc, dump_body(message, body), exc_info=True)
        message.reject_log_error(logger, self.connection_errors)

    def update_strategies(self):
        loader = self.app.loader
        for name, task in items(self.app.tasks):
            self.strategies[name] = task.start_strategy(self.app, self)
            task.__trace__ = build_tracer(name, task, loader, self.hostname)


class Connection(bootsteps.StartStopStep):

    def __init__(self, c, **kwargs):
        c.connection = None

    def start(self, c):
        c.connection = c.connect()
        info('Connected to %s', c.connection.as_uri())

    def shutdown(self, c):
        # We must set self.connection to None here, so
        # that the green pidbox thread exits.
        connection, c.connection = c.connection, None
        if connection:
            ignore_errors(connection, connection.close)

    def info(self, c):
        info = c.connection.info()
        info.pop('password', None)  # don't send password.
        return {'broker': info}


class Events(bootsteps.StartStopStep):
    requires = (Connection, )

    def __init__(self, c, send_events=None, **kwargs):
        self.send_events = True
        self.groups = None if send_events else ['worker']
        c.event_dispatcher = None

    def start(self, c):
        # Flush events sent while connection was down.
        prev = c.event_dispatcher
        dis = c.event_dispatcher = c.app.events.Dispatcher(
            c.connection, hostname=c.hostname,
            enabled=self.send_events, groups=self.groups,
        )
        if prev:
            dis.copy_buffer(prev)
            dis.flush()

    def stop(self, c):
        if c.event_dispatcher:
            ignore_errors(c, c.event_dispatcher.close)
            c.event_dispatcher = None
    shutdown = stop


class Heart(bootsteps.StartStopStep):
    requires = (Events, )

    def __init__(self, c, enable_heartbeat=True, **kwargs):
        self.enabled = enable_heartbeat
        c.heart = None

    def start(self, c):
        c.heart = heartbeat.Heart(c.timer, c.event_dispatcher)
        c.heart.start()

    def stop(self, c):
        c.heart = c.heart and c.heart.stop()
    shutdown = stop


class Control(bootsteps.StartStopStep):
    requires = (Events, )

    def __init__(self, c, **kwargs):
        self.is_green = c.pool is not None and c.pool.is_green
        self.box = (pidbox.gPidbox if self.is_green else pidbox.Pidbox)(c)
        self.start = self.box.start
        self.stop = self.box.stop
        self.shutdown = self.box.shutdown


class Tasks(bootsteps.StartStopStep):
    requires = (Control, )

    def __init__(self, c, initial_prefetch_count=2, **kwargs):
        c.task_consumer = c.qos = None
        self.initial_prefetch_count = initial_prefetch_count

    def start(self, c):
        c.update_strategies()
        c.task_consumer = c.app.amqp.TaskConsumer(
            c.connection, on_decode_error=c.on_decode_error,
        )
        c.qos = QoS(c.task_consumer.qos, self.initial_prefetch_count)
        c.qos.update()  # set initial prefetch count

    def stop(self, c):
        if c.task_consumer:
            debug('Cancelling task consumer...')
            ignore_errors(c, c.task_consumer.cancel)

    def shutdown(self, c):
        if c.task_consumer:
            self.stop(c)
            debug('Closing consumer channel...')
            ignore_errors(c, c.task_consumer.close)
            c.task_consumer = None

    def info(self, c):
        return {'prefetch_count': c.qos.value}


class Agent(bootsteps.StartStopStep):
    conditional = True
    requires = (Connection, )

    def __init__(self, c, **kwargs):
        self.agent_cls = self.enabled = c.app.conf.CELERYD_AGENT

    def create(self, c):
        agent = c.agent = self.instantiate(self.agent_cls, c.connection)
        return agent


class Mingle(bootsteps.StartStopStep):
    label = 'Mingle'
    requires = (Connection, )

    def __init__(self, c, enable_mingle=True, **kwargs):
        self.enabled = enable_mingle

    def start(self, c):
        info('mingle: searching for neighbors')
        I = c.app.control.inspect(timeout=1.0, connection=c.connection)
        replies = I.hello()
        if replies:
            for reply in values(replies):
                c.app.clock.adjust(reply['clock'])
                revoked.update(reply['revoked'])
            info('mingle: synced with %s', ', '.join(replies))
        else:
            info('mingle: no one here')


class Gossip(bootsteps.ConsumerStep):
    label = 'Gossip'
    requires = (Events, )
    _cons_stamp_fields = itemgetter(
        'clock', 'hostname', 'pid', 'topic', 'action',
    )

    def __init__(self, c, enable_gossip=True, interval=5.0, **kwargs):
        self.enabled = enable_gossip
        self.app = c.app
        c.gossip = self
        self.Receiver = c.app.events.Receiver
        self.hostname = c.hostname

        self.timer = c.timer
        self.state = c.app.events.State()
        self.interval = interval
        self._tref = None
        self.consensus_requests = defaultdict(list)
        self.consensus_replies = {}
        self.update_state = self.state.worker_event
        self.event_handlers = {
            'worker.elect': self.on_elect,
            'worker.elect.ack': self.on_elect_ack,
        }
        self.clock = c.app.clock

        self.election_handlers = {
            'task': self.call_task
        }

    def election(self, id, topic, action=None):
        self.consensus_replies[id] = []
        self.dispatcher.send('worker-elect', id=id, topic=topic, action=action)

    def call_task(self, task):
        try:
            X = subtask(task)
            X.apply_async()
        except Exception as exc:
            error('Could not call task: %r', exc, exc_info=1)

    def on_elect(self, event):
        id = event['id']
        self.dispatcher.send('worker-elect-ack', id=id)
        clock, hostname, pid, topic, action = self._cons_stamp_fields(event)
        heappush(
            self.consensus_requests[id],
            (clock, '%s.%s' % (hostname, pid), topic, action),
        )

    def start(self, c):
        super(Gossip, self).start(c)
        self.dispatcher = c.event_dispatcher

    def on_elect_ack(self, event):
        id = event['id']
        try:
            replies = self.consensus_replies[id]
        except KeyError:
            return
        alive_workers = self.state.alive_workers()
        replies.append(event['hostname'])

        if len(replies) >= len(alive_workers):
            _, leader, topic, action = self.lock.sort_heap(
                self.consensus_requests[id],
            )
            if leader == self.hostname:
                info('I won the election %r', id)
                try:
                    handler = self.election_handlers[topic]
                except KeyError:
                    error('Unknown election topic %r', topic, exc_info=1)
                else:
                    handler(action)
            else:
                info('node %s elected for %r', leader, id)
            self.consensus_requests.pop(id, None)
            self.consensus_replies.pop(id, None)

    def on_node_join(self, worker):
        info('%s joined the party', worker.hostname)

    def on_node_leave(self, worker):
        info('%s left', worker.hostname)

    def on_node_lost(self, worker):
        warn('%s went missing!', worker.hostname)

    def register_timer(self):
        if self._tref is not None:
            self._tref.cancel()
        self.timer.apply_interval(self.interval * 1000.0, self.periodic)

    def periodic(self):
        for worker in values(self.state.workers):
            if not worker.alive:
                try:
                    self.on_node_lost(worker)
                finally:
                    self.state.workers.pop(worker.hostname, None)

    def get_consumers(self, channel):
        self.register_timer()
        ev = self.Receiver(channel, routing_key='worker.#')
        return [kombu.Consumer(
            channel,
            queues=[ev.queue],
            on_message=partial(self.on_message, ev.event_from_message),
            no_ack=True
        )]

    def on_message(self, prepare, message):
        _type = message.delivery_info['routing_key']
        try:
            handler = self.event_handlers[_type]
        except KeyError:
            pass
        else:
            return handler(message.payload)

        hostname = (message.headers.get('hostname') or
                    message.payload['hostname'])
        if hostname != self.hostname:
            type, event = prepare(message.payload)
            group, _, subject = type.partition('-')
            worker, created = self.update_state(subject, event)
            if subject == 'offline':
                try:
                    self.on_node_leave(worker)
                finally:
                    self.state.workers.pop(worker.hostname, None)
            elif created or subject == 'online':
                self.on_node_join(worker)
        else:
            self.clock.forward()


class Evloop(bootsteps.StartStopStep):
    label = 'event loop'
    last = True

    def start(self, c):
        c.loop(*c.loop_args())<|MERGE_RESOLUTION|>--- conflicted
+++ resolved
@@ -45,7 +45,6 @@
 debug, info, warn, error, crit = (logger.debug, logger.info, logger.warn,
                                   logger.error, logger.critical)
 
-<<<<<<< HEAD
 CONNECTION_RETRY = """\
 consumer: Connection to broker lost. \
 Trying to re-establish the connection...\
@@ -63,10 +62,6 @@
 CONNECTION_FAILOVER = """\
 Will retry using next failover.\
 """
-=======
-#: Prefetch count can't exceed short.
-PREFETCH_COUNT_MAX = 0xFFFF
->>>>>>> 6a8221d4
 
 UNKNOWN_FORMAT = """\
 Received and deleted unknown message. Wrong destination?!?
@@ -162,6 +157,7 @@
 
         self._does_info = logger.isEnabledFor(logging.INFO)
         self._quick_put = self.ready_queue.put
+        self.amqheartbeat_rate = self.app.conf.BROKER_HEARTBEAT_CHECKRATE
 
         if hub:
             self.amqheartbeat = amqheartbeat
@@ -221,13 +217,12 @@
                 self.strategies, self.namespace, self.hub, self.qos,
                 self.amqheartbeat, self.handle_unknown_message,
                 self.handle_unknown_task, self.handle_invalid_task,
-                self.app.clock)
+                self.app.clock, self.amqheartbeat_rate)
 
     def on_poll_init(self, hub):
         hub.update_readers(self.connection.eventmap)
         self.connection.transport.on_poll_init(hub.poller)
 
-<<<<<<< HEAD
     def on_decode_error(self, message, exc):
         """Callback called if an error occurs while decoding
         a message received.
@@ -305,106 +300,6 @@
     def cancel_task_queue(self, queue):
         self.app.amqp.queues.select_remove(queue)
         self.task_consumer.cancel_by_queue(queue)
-=======
-    def consume_messages(self, sleep=sleep, min=min, Empty=Empty):
-        """Consume messages forever (or until an exception is raised)."""
-        hbrate = self.app.conf.BROKER_HEARTBEAT_CHECKRATE
-
-        with self.hub as hub:
-            qos = self.qos
-            update_qos = qos.update
-            update_readers = hub.update_readers
-            readers, writers = hub.readers, hub.writers
-            poll = hub.poller.poll
-            fire_timers = hub.fire_timers
-            scheduled = hub.timer._queue
-            connection = self.connection
-            hb = self.amqheartbeat
-            hbtick = connection.heartbeat_check
-            on_poll_start = connection.transport.on_poll_start
-            on_poll_empty = connection.transport.on_poll_empty
-            strategies = self.strategies
-            drain_nowait = connection.drain_nowait
-            on_task_callbacks = hub.on_task
-            keep_draining = connection.transport.nb_keep_draining
-
-            if hb and connection.supports_heartbeats:
-                hub.timer.apply_interval(
-                    hb * 1000.0 / hbrate, hbtick, (hbrate, ))
-
-            def on_task_received(body, message):
-                if on_task_callbacks:
-                    [callback() for callback in on_task_callbacks]
-                try:
-                    name = body['task']
-                except (KeyError, TypeError):
-                    return self.handle_unknown_message(body, message)
-                try:
-                    strategies[name](message, body, message.ack_log_error)
-                except KeyError, exc:
-                    self.handle_unknown_task(body, message, exc)
-                except InvalidTaskError, exc:
-                    self.handle_invalid_task(body, message, exc)
-                #fire_timers()
-
-            self.task_consumer.callbacks = [on_task_received]
-            self.task_consumer.consume()
-
-            debug('Ready to accept tasks!')
-
-            while self._state != CLOSE and self.connection:
-                # shutdown if signal handlers told us to.
-                if state.should_stop:
-                    raise SystemExit()
-                elif state.should_terminate:
-                    raise SystemTerminate()
-
-                # fire any ready timers, this also returns
-                # the number of seconds until we need to fire timers again.
-                poll_timeout = fire_timers() if scheduled else 1
-
-                # We only update QoS when there is no more messages to read.
-                # This groups together qos calls, and makes sure that remote
-                # control commands will be prioritized over task messages.
-                if qos.prev != qos.value:
-                    update_qos()
-
-                update_readers(on_poll_start())
-                if readers or writers:
-                    connection.more_to_read = True
-                    while connection.more_to_read:
-                        try:
-                            events = poll(poll_timeout)
-                        except ValueError:  # Issue 882
-                            return
-                        if not events:
-                            on_poll_empty()
-                        for fileno, event in events or ():
-                            try:
-                                if event & READ:
-                                    readers[fileno](fileno, event)
-                                if event & WRITE:
-                                    writers[fileno](fileno, event)
-                                if event & ERR:
-                                    for handlermap in readers, writers:
-                                        try:
-                                            handlermap[fileno](fileno, event)
-                                        except KeyError:
-                                            pass
-                            except (KeyError, Empty):
-                                continue
-                            except socket.error:
-                                if self._state != CLOSE:  # pragma: no cover
-                                    raise
-                        if keep_draining:
-                            drain_nowait()
-                            poll_timeout = 0
-                        else:
-                            connection.more_to_read = False
-                else:
-                    # no sockets yet, startup is probably not done.
-                    sleep(min(poll_timeout, 0.1))
->>>>>>> 6a8221d4
 
     def on_task(self, task, task_reserved=task_reserved,
                 to_system_tz=timezone.to_system):

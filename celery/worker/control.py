# -*- coding: utf-8 -*-
"""
    celery.worker.control
    ~~~~~~~~~~~~~~~~~~~~~

    Remote control commands.

"""
from __future__ import absolute_import

import os

from kombu.utils.encoding import safe_repr
from itertools import imap

from celery.platforms import signals as _signals
from celery.utils import timeutils
from celery.utils.compat import UserDict
from celery.utils.log import get_logger
from celery.utils import jsonify

from . import state
from .state import revoked

DEFAULT_TASK_INFO_ITEMS = ('exchange', 'routing_key', 'rate_limit')
logger = get_logger(__name__)


class Panel(UserDict):
    data = dict()  # Global registry.

    @classmethod
    def register(cls, method, name=None):
        cls.data[name or method.__name__] = method
        return method


@Panel.register
def revoke(panel, task_id, terminate=False, signal=None, **kwargs):
    """Revoke task by task id."""
    revoked.add(task_id)
    action = 'revoked'
    if terminate:
        signum = _signals.signum(signal or 'TERM')
        for request in state.reserved_requests:
            if request.id == task_id:
<<<<<<< HEAD
                action = 'terminated ({0})'.format(signum)
=======
                logger.info('Terminating %s (%s)', task_id, signum)
>>>>>>> c2037732
                request.terminate(panel.consumer.pool, signal=signum)
                break
        else:
            return {'ok': 'terminate: task %s not found' % (task_id, )}
        return {'ok': 'terminating %s (%s)' % (task_id, signal)}

<<<<<<< HEAD
    logger.info('Task %s %s.', task_id, action)
    return {'ok': 'task {0} {1}'.format(task_id, action)}
=======
    logger.info('Revoking task %s', task_id)
    return {'ok': 'task %s %s' % (task_id, action)}
>>>>>>> c2037732


@Panel.register
def report(panel):
    return {'ok': panel.app.bugreport()}


@Panel.register
def enable_events(panel):
    dispatcher = panel.consumer.event_dispatcher
    if not dispatcher.enabled:
        dispatcher.enable()
        dispatcher.send('worker-online')
        logger.info('Events enabled by remote.')
        return {'ok': 'events enabled'}
    return {'ok': 'events already enabled'}


@Panel.register
def disable_events(panel):
    dispatcher = panel.consumer.event_dispatcher
    if dispatcher.enabled:
        dispatcher.send('worker-offline')
        dispatcher.disable()
        logger.info('Events disabled by remote.')
        return {'ok': 'events disabled'}
    return {'ok': 'events already disabled'}


@Panel.register
def heartbeat(panel):
    logger.debug('Heartbeat requested by remote.')
    dispatcher = panel.consumer.event_dispatcher
    dispatcher.send('worker-heartbeat', freq=5, **state.SOFTWARE_INFO)


@Panel.register
def rate_limit(panel, task_name, rate_limit, **kwargs):
    """Set new rate limit for a task type.

    See :attr:`celery.task.base.Task.rate_limit`.

    :param task_name: Type of task.
    :param rate_limit: New rate limit.

    """

    try:
        timeutils.rate(rate_limit)
    except ValueError as exc:
        return {'error': 'Invalid rate limit string: {0!r}'.format(exc)}

    try:
        panel.app.tasks[task_name].rate_limit = rate_limit
    except KeyError:
        logger.error('Rate limit attempt for unknown task %s',
                     task_name, exc_info=True)
        return {'error': 'unknown task'}

    if not hasattr(panel.consumer.ready_queue, 'refresh'):
        logger.error('Rate limit attempt, but rate limits disabled.')
        return {'error': 'rate limits disabled'}

    panel.consumer.ready_queue.refresh()

    if not rate_limit:
        logger.info('Rate limits disabled for tasks of type %s', task_name)
        return {'ok': 'rate limit disabled successfully'}

    logger.info('New rate limit for tasks of type %s: %s.',
                task_name, rate_limit)
    return {'ok': 'new rate limit set successfully'}


@Panel.register
def time_limit(panel, task_name=None, hard=None, soft=None, **kwargs):
    try:
        task = panel.app.tasks[task_name]
    except KeyError:
        logger.error('Change time limit attempt for unknown task %s',
                     task_name, exc_info=True)
        return {'error': 'unknown task'}

    task.soft_time_limit = soft
    task.time_limit = hard

    logger.info('New time limits for tasks of type %s: soft=%s hard=%s',
                task_name, soft, hard)
    return {'ok': 'time limits set successfully'}


@Panel.register
def dump_schedule(panel, safe=False, **kwargs):
    from celery.worker.job import Request
    schedule = panel.consumer.timer.schedule
    if not schedule.queue:
        return []

    def prepare_entries():
        for entry in schedule.info():
            item = entry['item']
            if item.args and isinstance(item.args[0], Request):
                yield {'eta': entry['eta'],
                       'priority': entry['priority'],
                       'request': item.args[0].info(safe=safe)}
    return list(prepare_entries())


@Panel.register
def dump_reserved(panel, safe=False, **kwargs):
    reserved = state.reserved_requests
    if not reserved:
        logger.debug('--Empty queue--')
        return []
    logger.debug('* Dump of currently reserved tasks:\n%s',
                 '\n'.join(imap(safe_repr, reserved)))
    return [request.info(safe=safe)
            for request in reserved]


@Panel.register
def dump_active(panel, safe=False, **kwargs):
    return [request.info(safe=safe)
                for request in state.active_requests]


@Panel.register
def stats(panel, **kwargs):
    asinfo = {}
    if panel.consumer.controller.autoscaler:
        asinfo = panel.consumer.controller.autoscaler.info()
    return {'total': state.total_count,
            'consumer': panel.consumer.info,
            'pool': panel.consumer.pool.info,
            'autoscaler': asinfo,
            'pid': os.getpid()}


@Panel.register
def dump_revoked(panel, **kwargs):
    return list(state.revoked)


@Panel.register
def dump_tasks(panel, taskinfoitems=None, **kwargs):
    tasks = panel.app.tasks
    taskinfoitems = taskinfoitems or DEFAULT_TASK_INFO_ITEMS

    def _extract_info(task):
        fields = dict((field, str(getattr(task, field, None)))
                        for field in taskinfoitems
                            if getattr(task, field, None) is not None)
        if fields:
            info = imap('='.join, fields.iteritems())
            return '{0} [{1}]'.format(task.name, ' '.join(info))
        return task.name

    return [_extract_info(tasks[task]) for task in sorted(tasks)]


@Panel.register
def ping(panel, **kwargs):
    return 'pong'


@Panel.register
def pool_grow(panel, n=1, **kwargs):
    if panel.consumer.controller.autoscaler:
        panel.consumer.controller.autoscaler.force_scale_up(n)
    else:
        panel.consumer.pool.grow(n)
    return {'ok': 'spawned worker processes'}


@Panel.register
def pool_shrink(panel, n=1, **kwargs):
    if panel.consumer.controller.autoscaler:
        panel.consumer.controller.autoscaler.force_scale_down(n)
    else:
        panel.consumer.pool.shrink(n)
    return {'ok': 'terminated worker processes'}


@Panel.register
def pool_restart(panel, modules=None, reload=False, reloader=None, **kwargs):
    panel.consumer.controller.reload(modules, reload, reloader=reloader)
    return {'ok': 'reload started'}


@Panel.register
def autoscale(panel, max=None, min=None):
    autoscaler = panel.consumer.controller.autoscaler
    if autoscaler:
        max_, min_ = autoscaler.update(max, min)
        return {'ok': 'autoscale now min={0} max={1}'.format(max_, min_)}
    raise ValueError('Autoscale not enabled')


@Panel.register
def shutdown(panel, msg='Got shutdown from remote', **kwargs):
    logger.warning(msg)
    raise SystemExit(msg)


@Panel.register
def add_consumer(panel, queue, exchange=None, exchange_type=None,
        routing_key=None, **options):
    panel.consumer.add_task_queue(queue, exchange, exchange_type,
                                  routing_key, **options)
    return {'ok': 'add consumer {0}'.format(queue)}


@Panel.register
def cancel_consumer(panel, queue=None, **_):
    panel.consumer.cancel_task_queue(queue)
    return {'ok': 'no longer consuming from {0}'.format(queue)}


@Panel.register
def active_queues(panel):
    """Returns the queues associated with each worker."""
    return [dict(queue.as_dict(recurse=True))
                    for queue in panel.consumer.task_consumer.queues]


@Panel.register
def dump_conf(panel, **kwargs):
    return jsonify(dict(panel.app.conf))<|MERGE_RESOLUTION|>--- conflicted
+++ resolved
@@ -39,29 +39,19 @@
 def revoke(panel, task_id, terminate=False, signal=None, **kwargs):
     """Revoke task by task id."""
     revoked.add(task_id)
-    action = 'revoked'
     if terminate:
         signum = _signals.signum(signal or 'TERM')
         for request in state.reserved_requests:
             if request.id == task_id:
-<<<<<<< HEAD
-                action = 'terminated ({0})'.format(signum)
-=======
                 logger.info('Terminating %s (%s)', task_id, signum)
->>>>>>> c2037732
                 request.terminate(panel.consumer.pool, signal=signum)
                 break
         else:
-            return {'ok': 'terminate: task %s not found' % (task_id, )}
-        return {'ok': 'terminating %s (%s)' % (task_id, signal)}
-
-<<<<<<< HEAD
-    logger.info('Task %s %s.', task_id, action)
-    return {'ok': 'task {0} {1}'.format(task_id, action)}
-=======
+            return {'ok': 'terminate: task {0} not found'.format(task_id)}
+        return {'ok': 'terminating {0} ({1})'.format(task_id, signal)}
+
     logger.info('Revoking task %s', task_id)
-    return {'ok': 'task %s %s' % (task_id, action)}
->>>>>>> c2037732
+    return {'ok': 'revoking task {0}'.format(task_id)}
 
 
 @Panel.register

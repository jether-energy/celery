[nosetests]
where = celery/tests
cover3-branch = 1
cover3-html = 1
cover3-package = celery
cover3-exclude = celery.utils.debug,celery.tests.*

[build_sphinx]
source-dir = docs/
build-dir = docs/.build
all_files = 1

[upload_sphinx]
upload-dir = docs/.build/html

[bdist_rpm]
<<<<<<< HEAD
requires = pytz
           billiard>=2.7.3.13
           kombu >= 2.4.6
=======
requires = billiard>=2.7.3.13
           python-dateutil >= 1.5
           kombu >= 2.4.7
>>>>>>> 76feaf88
<|MERGE_RESOLUTION|>--- conflicted
+++ resolved
@@ -14,12 +14,6 @@
 upload-dir = docs/.build/html
 
 [bdist_rpm]
-<<<<<<< HEAD
 requires = pytz
            billiard>=2.7.3.13
-           kombu >= 2.4.6
-=======
-requires = billiard>=2.7.3.13
-           python-dateutil >= 1.5
-           kombu >= 2.4.7
->>>>>>> 76feaf88
+           kombu >= 2.4.7
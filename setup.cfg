--- conflicted
+++ resolved
@@ -14,12 +14,6 @@
 upload-dir = docs/.build/html
 
 [bdist_rpm]
-<<<<<<< HEAD
 requires = pytz >= 2011b
-           billiard >= 2.7.3.31
-           kombu >= 2.5.11
-=======
-requires = billiard >= 2.7.3.32
-           python-dateutil >= 1.5
-           kombu >= 2.5.13
->>>>>>> fc93c249
+           billiard >= 2.7.3.32
+           kombu >= 2.5.13
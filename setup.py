#!/usr/bin/env python
# -*- coding: utf-8 -*-

try:
    from setuptools import setup, find_packages
    from setuptools.command.test import test
except ImportError:
    raise
    from ez_setup import use_setuptools
    use_setuptools()
    from setuptools import setup, find_packages           # noqa
    from setuptools.command.test import test              # noqa

import os
import sys
import codecs

CELERY_COMPAT_PROGRAMS = int(os.environ.get('CELERY_COMPAT_PROGRAMS', 1))

if sys.version_info < (2, 6):
    raise Exception('Celery 3.1 requires Python 2.6 or higher.')

downgrade_packages = [
    'celery.app.task',
    'celery.concurrency.processes',
]
orig_path = sys.path[:]
for path in (os.path.curdir, os.getcwd()):
    if path in sys.path:
        sys.path.remove(path)
try:
    import imp
    import shutil
    for pkg in downgrade_packages:
        try:
            parent, module = pkg.rsplit('.', 1)
            print('- Trying to upgrade %r in %r' % (module, parent))
            parent_mod = __import__(parent, None, None, [parent])
            _, mod_path, _ = imp.find_module(module, parent_mod.__path__)
            if mod_path.endswith('/' + module):
                print('- force upgrading previous installation')
                print('  - removing {0!r} package...'.format(mod_path))
                try:
                    shutil.rmtree(os.path.abspath(mod_path))
                except Exception:
                    sys.stderr.write('Could not remove {0!r}: {1!r}\n'.format(
                        mod_path, sys.exc_info[1]))
        except ImportError:
            print('- upgrade %s: no old version found.' % module)
except:
    pass
finally:
    sys.path[:] = orig_path


NAME = 'celery'
entrypoints = {}
extra = {}

# -*- Classifiers -*-

classes = """
    Development Status :: 5 - Production/Stable
    License :: OSI Approved :: BSD License
    Topic :: System :: Distributed Computing
    Topic :: Software Development :: Object Brokering
    Programming Language :: Python
    Programming Language :: Python :: 2
    Programming Language :: Python :: 2.6
    Programming Language :: Python :: 2.7
    Programming Language :: Python :: 3
    Programming Language :: Python :: 3.2
    Programming Language :: Python :: 3.3
    Programming Language :: Python :: Implementation :: CPython
    Programming Language :: Python :: Implementation :: PyPy
    Programming Language :: Python :: Implementation :: Jython
    Operating System :: OS Independent
    Operating System :: POSIX
    Operating System :: Microsoft :: Windows
    Operating System :: MacOS :: MacOS X
"""
classifiers = [s.strip() for s in classes.split('\n') if s]

# -*- Python 3 -*-
is_py3k = sys.version_info[0] == 3
if is_py3k:
    extra.update(use_2to3=True)

# -*- Distribution Meta -*-

import re
re_meta = re.compile(r'__(\w+?)__\s*=\s*(.*)')
re_vers = re.compile(r'VERSION\s*=\s*\((.*?)\)')
re_doc = re.compile(r'^"""(.+?)"""')
rq = lambda s: s.strip("\"'")


def add_default(m):
    attr_name, attr_value = m.groups()
    return ((attr_name, rq(attr_value)), )


def add_version(m):
    v = list(map(rq, m.groups()[0].split(', ')))
    return (('VERSION', '.'.join(v[0:3]) + ''.join(v[3:])), )


def add_doc(m):
    return (('doc', m.groups()[0]), )

pats = {re_meta: add_default,
        re_vers: add_version,
        re_doc: add_doc}
here = os.path.abspath(os.path.dirname(__file__))
meta_fh = open(os.path.join(here, 'celery/__init__.py'))
try:
    meta = {}
    for line in meta_fh:
        if line.strip() == '# -eof meta-':
            break
        for pattern, handler in pats.items():
            m = pattern.match(line.strip())
            if m:
                meta.update(handler(m))
finally:
    meta_fh.close()

# -*- Custom Commands -*-


class quicktest(test):
    extra_env = dict(SKIP_RLIMITS=1, QUICKTEST=1)

    def run(self, *args, **kwargs):
        for env_name, env_value in self.extra_env.items():
            os.environ[env_name] = str(env_value)
        test.run(self, *args, **kwargs)

# -*- Installation Requires -*-

py_version = sys.version_info
is_jython = sys.platform.startswith('java')
is_pypy = hasattr(sys, 'pypy_version_info')


def strip_comments(l):
    return l.split('#', 1)[0].strip()


def reqs(f):
    return filter(None, [strip_comments(l) for l in open(
        os.path.join(os.getcwd(), 'requirements', f)).readlines()])

install_requires = reqs('default-py3k.txt' if is_py3k else 'default.txt')

if is_jython:
    install_requires.extend(reqs('jython.txt'))
<<<<<<< HEAD
if py_version[0:2] == (2, 6):
    install_requires.extend(reqs('py26.txt'))
=======
>>>>>>> 0f43a4c3

# -*- Tests Requires -*-

tests_require = reqs('test.txt')

# -*- Long Description -*-

if os.path.exists('README.rst'):
    long_description = codecs.open('README.rst', 'r', 'utf-8').read()
else:
    long_description = 'See http://pypi.python.org/pypi/celery'

# -*- Entry Points -*- #

console_scripts = entrypoints['console_scripts'] = [
    'celery = celery.__main__:main',
]

if CELERY_COMPAT_PROGRAMS:
    console_scripts.extend([
        'celeryd = celery.__main__:_compat_worker',
        'celerybeat = celery.bin.celerybeat:main',
        'camqadm = celery.bin.camqadm:main',
        'celeryev = celery.bin.celeryev:main',
        'celeryctl = celery.bin.celeryctl:main',
        'celeryd-multi = celery.bin.celeryd_multi:main',
    ])

# bundles: Only relevant for Celery developers.
entrypoints['bundle.bundles'] = ['celery = celery.contrib.bundles:bundles']

# -*- %%% -*-

setup(
    name=NAME,
    version=meta['VERSION'],
    description=meta['doc'],
    author=meta['author'],
    author_email=meta['contact'],
    url=meta['homepage'],
    platforms=['any'],
    license='BSD',
    packages=find_packages(exclude=['ez_setup', 'tests', 'tests.*']),
    zip_safe=False,
    install_requires=install_requires,
    tests_require=tests_require,
    test_suite='nose.collector',
    cmdclass={'quicktest': quicktest},
    classifiers=classifiers,
    entry_points=entrypoints,
    long_description=long_description,
    **extra)<|MERGE_RESOLUTION|>--- conflicted
+++ resolved
@@ -155,11 +155,6 @@
 
 if is_jython:
     install_requires.extend(reqs('jython.txt'))
-<<<<<<< HEAD
-if py_version[0:2] == (2, 6):
-    install_requires.extend(reqs('py26.txt'))
-=======
->>>>>>> 0f43a4c3
 
 # -*- Tests Requires -*-
 
